# Copyright 2019-2020 ETH Zurich and the DaCe authors. All rights reserved.
"""
Helper functions for C++ code generation.
NOTE: The C++ code generator is currently located in cpu.py.
"""
import ast
import copy
import functools

import sympy as sp
from six import StringIO
from typing import IO, Tuple, Union

import dace
from dace import data, subsets, symbolic, dtypes, memlet as mmlt
from dace.codegen import cppunparse
from dace.codegen.targets.common import (sym2cpp, find_incoming_edges,
                                         codeblock_to_cpp)
from dace.codegen.dispatcher import DefinedType
from dace.config import Config
from dace.frontend import operations
from dace.frontend.python.astutils import ExtNodeTransformer, rname, unparse
from dace.sdfg import nodes
from dace.properties import LambdaProperty
from dace.sdfg import SDFG, is_devicelevel_gpu


def copy_expr(
    dispatcher,
    sdfg,
    dataname,
    memlet,
    offset=None,
    relative_offset=True,
    packed_types=False,
):
    datadesc = sdfg.arrays[dataname]
    if relative_offset:
        s = memlet.subset
        o = offset
    else:
        if offset is None:
            s = None
        elif not isinstance(offset, subsets.Subset):
            s = subsets.Indices(offset)
        else:
            s = offset
        o = None
    if s is not None:
        offset_cppstr = cpp_offset_expr(datadesc, s, o)
    else:
        offset_cppstr = "0"
    dt = ""

    expr = ptr(dataname, datadesc)

    def_type, _ = dispatcher.defined_vars.get(dataname)

    add_offset = offset_cppstr != "0"

    if def_type in [DefinedType.Pointer, DefinedType.ArrayInterface]:
        return "{}{}{}".format(
            dt, expr, " + {}".format(offset_cppstr) if add_offset else "")

    elif def_type == DefinedType.StreamArray:
        return "{}[{}]".format(expr, offset_cppstr)

    elif def_type == DefinedType.FPGA_ShiftRegister:
        return expr

    elif def_type in [DefinedType.Scalar, DefinedType.Stream]:

        if add_offset:
            raise TypeError("Tried to offset address of scalar {}: {}".format(
                dataname, offset_cppstr))

        if def_type == DefinedType.Scalar:
            return "{}&{}".format(dt, expr)
        else:
            return dataname
    else:
        raise NotImplementedError("copy_expr not implemented "
                                  "for connector type: {}".format(def_type))


def memlet_copy_to_absolute_strides(dispatcher,
                                    sdfg,
                                    memlet,
                                    src_node,
                                    dst_node,
                                    packed_types=False):
    # TODO: Take both source and destination subset into account for computing
    # copy shape.
    copy_shape = memlet.subset.size_exact()
    src_nodedesc = src_node.desc(sdfg)
    dst_nodedesc = dst_node.desc(sdfg)

    if memlet.data == src_node.data:
        src_expr = copy_expr(dispatcher,
                             sdfg,
                             src_node.data,
                             memlet,
                             packed_types=packed_types)
        dst_expr = copy_expr(dispatcher,
                             sdfg,
                             dst_node.data,
                             memlet,
                             None,
                             False,
                             packed_types=packed_types)
        if memlet.other_subset is not None:
            dst_expr = copy_expr(
                dispatcher,
                sdfg,
                dst_node.data,
                memlet,
                memlet.other_subset,
                False,
                packed_types=packed_types,
            )
            dst_subset = memlet.other_subset
        else:
            dst_subset = subsets.Range.from_array(dst_nodedesc)
        src_subset = memlet.subset

    else:
        src_expr = copy_expr(dispatcher,
                             sdfg,
                             src_node.data,
                             memlet,
                             None,
                             False,
                             packed_types=packed_types)
        dst_expr = copy_expr(dispatcher,
                             sdfg,
                             dst_node.data,
                             memlet,
                             packed_types=packed_types)
        if memlet.other_subset is not None:
            src_expr = copy_expr(
                dispatcher,
                sdfg,
                src_node.data,
                memlet,
                memlet.other_subset,
                False,
                packed_types=packed_types,
            )
            src_subset = memlet.other_subset
        else:
            src_subset = subsets.Range.from_array(src_nodedesc)
        dst_subset = memlet.subset

    src_strides = src_subset.absolute_strides(src_nodedesc.strides)
    dst_strides = dst_subset.absolute_strides(dst_nodedesc.strides)

    # Try to turn into degenerate/strided ND copies
    result = ndcopy_to_strided_copy(
        copy_shape,
        src_nodedesc.shape,
        src_strides,
        dst_nodedesc.shape,
        dst_strides,
        memlet.subset,
        src_subset,
        dst_subset,
    )
    if result is not None:
        copy_shape, src_strides, dst_strides = result
    else:
        # If other_subset is defined, reduce its dimensionality by
        # removing the "empty" dimensions (size = 1) and filter the
        # corresponding strides out
        src_strides = ([
            stride
            for stride, s in zip(src_strides, src_subset.size()) if s != 1
        ] + src_strides[len(src_subset):])  # Include tiles
        if not src_strides:
            src_strides = [1]
        dst_strides = ([
            stride
            for stride, s in zip(dst_strides, dst_subset.size()) if s != 1
        ] + dst_strides[len(dst_subset):])  # Include tiles
        if not dst_strides:
            dst_strides = [1]
        copy_shape = [s for s in copy_shape if s != 1]
        if not copy_shape:
            copy_shape = [1]

    # Extend copy shape to the largest among the data dimensions,
    # and extend other array with the appropriate strides
    if len(dst_strides) != len(copy_shape) or len(src_strides) != len(
            copy_shape):
        if memlet.data == src_node.data:
            copy_shape, dst_strides = reshape_strides(src_subset, src_strides,
                                                      dst_strides, copy_shape)
        elif memlet.data == dst_node.data:
            copy_shape, src_strides = reshape_strides(dst_subset, dst_strides,
                                                      src_strides, copy_shape)

    return copy_shape, src_strides, dst_strides, src_expr, dst_expr


<<<<<<< HEAD
def emit_memlet_reference(dispatcher,
                          sdfg: SDFG,
                          memlet: mmlt.Memlet,
=======
def ptr(name: str, desc: data.Data) -> str:
    """ 
    Returns a string that points to the data based on its name and descriptor.
    :param name: Data name.
    :param desc: Data descriptor.
    :return: C-compatible name that can be used to access the data.
    """
    # Special case: If memory is persistent and defined in this SDFG, add state
    # struct to name
    if (desc.transient and desc.lifetime is dtypes.AllocationLifetime.Persistent
            and desc.storage != dtypes.StorageType.CPU_ThreadLocal):
        return f'__state->{name}'

    return name


def emit_memlet_reference(dispatcher, sdfg: SDFG, memlet: mmlt.Memlet,
>>>>>>> 71d52702
                          pointer_name: str,
                          conntype: dtypes.typeclass,
                          ancestor: int = 1) -> Tuple[str, str, str]:
    """
    Returns a tuple of three strings with a definition of a reference to an
    existing memlet. Used in nested SDFG arguments.
    :return: A tuple of the form (type, name, value).
    """
    desc = sdfg.arrays[memlet.data]
    typedef = conntype.ctype
    datadef = memlet.data
    offset = cpp_offset_expr(desc, memlet.subset)
    offset_expr = '[' + offset + ']'
    is_scalar = not isinstance(conntype, dtypes.pointer)
    ref = ''
    pointer_name = ptr(pointer_name, desc)

    # Get defined type (pointer, stream etc.) and change the type definition
    # accordingly.
    defined_type, defined_ctype = dispatcher.defined_vars.get(
        memlet.data, ancestor)
    if defined_type == DefinedType.Pointer:
        if not is_scalar and desc.dtype == conntype.base_type:
            # Cast potential consts
            typedef = defined_ctype
        if is_scalar:
            defined_type = DefinedType.Scalar
            ref = '&'
    elif defined_type == DefinedType.Scalar:
        typedef = defined_ctype if is_scalar else (defined_ctype + '*')
        ref = '&' if is_scalar else ''
        defined_type = DefinedType.Scalar if is_scalar else DefinedType.Pointer
        offset_expr = ''
    elif defined_type == DefinedType.Stream:
        typedef = defined_ctype
        ref = '&'
        offset_expr = ''
        if not is_scalar:
            conntype = conntype.base_type
            is_scalar = True
    elif defined_type == DefinedType.ArrayInterface:
        ref = ''
        typedef = defined_ctype
        is_scalar = True  # Avoid "&" in expression below
        offset_expr = ' + ' + offset_expr[1:-1]  # Trim brackets
        conntype = conntype.base_type  # Avoid vector-esque casts
    elif defined_type == DefinedType.StreamArray:
        # Stream array to stream (reference)
        if memlet.subset.num_elements() == 1:
            ref = '&'
            typedef = defined_ctype
            is_scalar = True  # Avoid "&" in expression below
            conntype = conntype.base_type  # Avoid vector-esque casts
            defined_type = DefinedType.Stream
        else:
            # Stream array to stream array (pointer)
            ref = ''
            typedef = defined_ctype
            defined_type = DefinedType.StreamArray
    elif defined_type == DefinedType.FPGA_ShiftRegister:
        ref = '&' if is_scalar else ''
        defined_type = DefinedType.Pointer
    else:
        raise TypeError('Unsupported memlet type "%s"' % defined_type.name)

    if desc.storage == dace.StorageType.FPGA_Global:
        # This is a device buffer.
        # Can not be accessed with offset different than zero. Check this if we can:
        if (isinstance(offset, int) and int(offset) != 0) or (isinstance(
                offset, str) and offset.isnumeric() and int(offset) != 0):
            raise TypeError(
                "Can not offset device buffers from host code ({}, offset {})".
                format(datadef, offset))

        # Device buffers are passed by reference
        expr = datadef
        ref = '&'
    else:
        # Cast as necessary
        expr = make_ptr_vector_cast(sdfg, datadef + offset_expr, memlet,
                                    conntype, is_scalar, defined_type)

    # Register defined variable
    dispatcher.defined_vars.add(pointer_name,
                                defined_type,
                                typedef,
                                allow_shadowing=True)

    return (typedef + ref, pointer_name, expr)


def reshape_strides(subset, strides, original_strides, copy_shape):
    """ Helper function that reshapes a shape to the given strides. """
    # TODO(later): Address original strides in the computation of the
    #              result strides.
    original_copy_shape = subset.size()
    dims = len(copy_shape)

    reduced_tile_sizes = [
        ts for ts, s in zip(subset.tile_sizes, original_copy_shape) if s != 1
    ]

    reshaped_copy = copy_shape + [ts for ts in subset.tile_sizes if ts != 1]
    reshaped_copy[:len(copy_shape)] = [
        s / ts for s, ts in zip(copy_shape, reduced_tile_sizes)
    ]

    new_strides = [0] * len(reshaped_copy)
    elements_remaining = functools.reduce(sp.Mul, copy_shape, 1)
    tiledim = 0
    for i in range(len(copy_shape)):
        new_strides[i] = elements_remaining / reshaped_copy[i]
        elements_remaining = new_strides[i]
        if reduced_tile_sizes[i] != 1:
            new_strides[dims + tiledim] = (elements_remaining /
                                           reshaped_copy[dims + tiledim])
            elements_remaining = new_strides[dims + tiledim]
            tiledim += 1

    return reshaped_copy, new_strides


def ndcopy_to_strided_copy(
    copy_shape,
    src_shape,
    src_strides,
    dst_shape,
    dst_strides,
    subset,
    src_subset,
    dst_subset,
):
    """ Detects situations where an N-dimensional copy can be degenerated into
        a (faster) 1D copy or 2D strided copy. Returns new copy
        dimensions and offsets to emulate the requested copy.

        :return: a 3-tuple: copy_shape, src_strides, dst_strides
    """

    # Cannot degenerate tiled copies
    if any(ts != 1 for ts in subset.tile_sizes):
        return None

    # If the copy is contiguous, the difference between the first and last
    # pointers should be the shape of the copy
    first_src_index = src_subset.at([0] * src_subset.dims(), src_strides)
    first_dst_index = dst_subset.at([0] * dst_subset.dims(), dst_strides)
    last_src_index = src_subset.at([d - 1 for d in src_subset.size()],
                                   src_strides)
    last_dst_index = dst_subset.at([d - 1 for d in dst_subset.size()],
                                   dst_strides)
    copy_length = functools.reduce(lambda x, y: x * y, copy_shape)
    src_copylen = last_src_index - first_src_index + 1
    dst_copylen = last_dst_index - first_dst_index + 1

    # Make expressions symbolic and simplify
    copy_length = symbolic.pystr_to_symbolic(copy_length).simplify()
    src_copylen = symbolic.pystr_to_symbolic(src_copylen).simplify()
    dst_copylen = symbolic.pystr_to_symbolic(dst_copylen).simplify()

    # Detect 1D copies. The first condition is the general one, whereas the
    # second one applies when the arrays are completely equivalent in strides
    # and shapes to the copy. The second condition is there because sometimes
    # the symbolic math engine fails to produce the same expressions for both
    # arrays.
    if ((src_copylen == copy_length and dst_copylen == copy_length)
            or (tuple(src_shape) == tuple(copy_shape)
                and tuple(dst_shape) == tuple(copy_shape)
                and tuple(src_strides) == tuple(dst_strides))):
        # Emit 1D copy of the whole array
        copy_shape = [functools.reduce(lambda x, y: x * y, copy_shape)]
        return copy_shape, [1], [1]
    # 1D strided copy
    elif sum([0 if c == 1 else 1 for c in copy_shape]) == 1:
        # Find the copied dimension:
        # In copy shape
        copydim = next(i for i, c in enumerate(copy_shape) if c != 1)

        # In source strides
        if len(copy_shape) == len(src_shape):
            srcdim = copydim
        else:
            srcdim = next(i for i, c in enumerate(src_shape) if c != 1)

        # In destination strides
        if len(copy_shape) == len(dst_shape):
            dstdim = copydim
        else:
            dstdim = next(i for i, c in enumerate(dst_shape) if c != 1)

        # Return new copy
        return [copy_shape[copydim]], [src_strides[srcdim]
                                       ], [dst_strides[dstdim]]
    else:
        return None


def cpp_offset_expr(d: data.Data,
                    subset_in: subsets.Subset,
                    offset=None,
                    packed_veclen=1,
                    indices=None):
    """ Creates a C++ expression that can be added to a pointer in order
        to offset it to the beginning of the given subset and offset.
        :param d: The data structure to use for sizes/strides.
        :param subset_in: The subset to offset by.
        :param offset: An additional list of offsets or a Subset object
        :param packed_veclen: If packed types are targeted, specifies the
                              vector length that the final offset should be
                              divided by.
        :param indices: A tuple of indices to use for expression.
        :return: A string in C++ syntax with the correct offset
    """
    subset = copy.deepcopy(subset_in)

    # Offset according to parameters
    if offset is not None:
        if isinstance(offset, subsets.Subset):
            subset.offset(offset, False)
        else:
            subset.offset(subsets.Indices(offset), False)

    # Then, offset according to array
    subset.offset(subsets.Indices(d.offset), False)

    # Obtain start range from offsetted subset
    indices = indices or ([0] * len(d.strides))

    index = subset.at(indices, d.strides)
    if packed_veclen > 1:
        index /= packed_veclen

    return sym2cpp(index)


def cpp_array_expr(sdfg,
                   memlet,
                   with_brackets=True,
                   offset=None,
                   relative_offset=True,
                   packed_veclen=1,
                   use_other_subset=False,
                   indices=None):
    """ Converts an Indices/Range object to a C++ array access string. """
    subset = memlet.subset if not use_other_subset else memlet.other_subset
    s = subset if relative_offset else subsets.Indices(offset)
    o = offset if relative_offset else None
    desc = sdfg.arrays[memlet.data]
    offset_cppstr = cpp_offset_expr(desc, s, o, packed_veclen, indices=indices)

    if with_brackets:
        ptrname = ptr(memlet.data, desc)
        return "%s[%s]" % (ptrname, offset_cppstr)
    else:
        return offset_cppstr


def make_ptr_vector_cast(sdfg, expr, memlet, conntype, is_scalar, defined_type):
    """
    If there is a type mismatch, cast pointer type. Used mostly in vector types.
    """
    if conntype != sdfg.arrays[memlet.data].dtype:
        if is_scalar:
            expr = '*(%s *)(&%s)' % (conntype.ctype, expr)
        elif conntype.base_type != sdfg.arrays[memlet.data].dtype:
            expr = '(%s)(&%s)' % (conntype.ctype, expr)
        elif defined_type == DefinedType.Pointer:
            expr = '&' + expr
    elif not is_scalar:
        expr = '&' + expr
    return expr


def cpp_ptr_expr(sdfg,
                 memlet,
                 offset=None,
                 relative_offset=True,
                 use_other_subset=False,
                 indices=None):
    """ Converts a memlet to a C++ pointer expression. """
    subset = memlet.subset if not use_other_subset else memlet.other_subset
    s = subset if relative_offset else subsets.Indices(offset)
    o = offset if relative_offset else None
    desc = sdfg.arrays[memlet.data]
    if isinstance(indices, str):
        offset_cppstr = indices
    else:
        offset_cppstr = cpp_offset_expr(desc, s, o, indices=indices)
    dname = ptr(memlet.data, desc)

    if isinstance(sdfg.arrays[dname], data.Scalar):
        dname = '&' + dname

    if offset_cppstr == '0':
        return dname
    else:
        return '%s + %s' % (dname, offset_cppstr)


def _check_range_conflicts(subset, a, itersym, b, step):
    found = False
    if isinstance(step, symbolic.SymExpr):
        step = step.approx
    for rb, re, _ in subset.ndrange():
        m = rb.match(a * itersym + b)
        if m is None:
            continue
        if (m[a] >= 1) != True:
            continue
        if re != rb:
            if isinstance(rb, symbolic.SymExpr):
                rb = rb.approx
            if isinstance(re, symbolic.SymExpr):
                re = re.approx

            # If False or indeterminate, the range may
            # overlap across iterations
            if ((re - rb) > m[a] * step) != False:
                continue

            m = re.match(a * itersym + b)
            if m is None:
                continue
            if (m[a] >= 1) != True:
                continue
        found = True
        break
    return found


def _check_map_conflicts(map, edge):
    for itervar, (_, _, mapskip) in zip(map.params, map.range):
        itersym = symbolic.pystr_to_symbolic(itervar)
        a = sp.Wild('a', exclude=[itersym])
        b = sp.Wild('b', exclude=[itersym])
        if not _check_range_conflicts(edge.data.subset, a, itersym, b, mapskip):
            return False
    # If matches all map params, good to go
    return True


def is_write_conflicted(dfg, edge, datanode=None, sdfg_schedule=None):
    """ Detects whether a write-conflict-resolving edge can be emitted without
        using atomics or critical sections. """

    if edge.data.wcr_nonatomic or edge.data.wcr is None:
        return False

    # If it's an entire SDFG, it's probably write-conflicted
    if isinstance(dfg, SDFG):
        if datanode is None:
            return True
        in_edges = find_incoming_edges(datanode, dfg)
        if len(in_edges) != 1:
            return True
        if (isinstance(in_edges[0].src, nodes.ExitNode) and
                in_edges[0].src.map.schedule == dtypes.ScheduleType.Sequential):
            return False
        return True

    # Traverse memlet path to determine conflicts.
    # If no conflicts will occur, write without atomics
    # (e.g., if the array has been defined in a non-parallel schedule context)
    while edge is not None:
        path = dfg.memlet_path(edge)
        for e in path:
            if (isinstance(e.dst, nodes.ExitNode)
                    and e.dst.map.schedule != dtypes.ScheduleType.Sequential):
                if _check_map_conflicts(e.dst.map, e):
                    # This map is parallel w.r.t. WCR
                    # print('PAR: Continuing from map')
                    continue
                # print('SEQ: Map is conflicted')
                return True
            # Should never happen (no such thing as write-conflicting reads)
            if (isinstance(e.src, nodes.EntryNode)
                    and e.src.map.schedule != dtypes.ScheduleType.Sequential):
                warnings.warn(
                    'Unexpected WCR path to have write-conflicting reads')
                return True

        sdfg = dfg.parent
        dst = path[-1].dst
        # Unexpected case
        if not isinstance(dst, nodes.AccessNode):
            warnings.warn('Unexpected WCR path to not end in access node')
            return True

        # If this is a nested SDFG and the access leads outside
        if not sdfg.arrays[dst.data].transient:
            if sdfg.parent_nsdfg_node is not None:
                dfg = sdfg.parent
                nsdfg = sdfg.parent_nsdfg_node
                edge = next(iter(dfg.out_edges_by_connector(nsdfg, dst.data)))
            else:
                break
        else:
            # Memlet path ends here, transient. We can thus safely write here
            edge = None
            # print('PAR: Reached transient')
            return False

    return False


class LambdaToFunction(ast.NodeTransformer):
    def visit_Lambda(self, node: ast.Lambda):
        newbody = [ast.Return(value=node.body)]
        newnode = ast.FunctionDef(name="_anonymous",
                                  args=node.args,
                                  body=newbody,
                                  decorator_list=[])
        newnode = ast.copy_location(newnode, node)
        return ast.fix_missing_locations(newnode)


def unparse_cr_split(sdfg, wcr_ast):
    """ Parses various types of WCR functions, returning a 2-tuple of body (in
        C++), and a list of arguments. """
    if isinstance(wcr_ast, ast.Lambda):
        # Convert the lambda expression into a function that we can parse
        funcdef = LambdaToFunction().visit(wcr_ast)
        return unparse_cr_split(sdfg, funcdef)
    elif isinstance(wcr_ast, ast.FunctionDef):
        # Process data structure initializers
        sinit = StructInitializer(sdfg)
        body = [sinit.visit(stmt) for stmt in wcr_ast.body]

        # Construct a C++ lambda function out of a function
        args = [n.arg for n in wcr_ast.args.args]
        return cppunparse.cppunparse(body, expr_semicolon=False), args
    elif isinstance(wcr_ast, ast.Module):
        return unparse_cr_split(sdfg, wcr_ast.body[0].value)
    elif isinstance(wcr_ast, str):
        return unparse_cr_split(sdfg, LambdaProperty.from_string(wcr_ast))
    else:
        raise NotImplementedError("INVALID TYPE OF WCR: " +
                                  type(wcr_ast).__name__)


def unparse_cr(sdfg, wcr_ast, dtype):
    """ Outputs a C++ version of a conflict resolution lambda. """
    body_cpp, args = unparse_cr_split(sdfg, wcr_ast)

    ctype = 'auto' if dtype is None else dtype.ctype

    # Construct a C++ lambda function out of a function
    return '[] (%s) { %s }' % (', '.join('const %s& %s' % (ctype, a)
                                         for a in args), body_cpp)


def unparse_tasklet(sdfg, state_id, dfg, node, function_stream, callsite_stream,
                    locals, ldepth, toplevel_schedule, codegen):

    if node.label is None or node.label == "":
        return ""

    state_dfg = sdfg.nodes()[state_id]

    # Not [], "" or None
    if not node.code:
        return ""

    # If raw C++ code, return the code directly
    if node.language != dtypes.Language.Python:
        # If this code runs on the host and is associated with a GPU stream,
        # set the stream to a local variable.
        max_streams = int(
            Config.get("compiler", "cuda", "max_concurrent_streams"))
        if (max_streams >= 0 and not is_devicelevel_gpu(sdfg, state_dfg, node)
                and hasattr(node, "_cuda_stream")):
            callsite_stream.write(
                'int __dace_current_stream_id = %d;\n%sStream_t __dace_current_stream = __state->gpu_context->streams[__dace_current_stream_id];'
                %
                (node._cuda_stream, Config.get('compiler', 'cuda', 'backend')),
                sdfg,
                state_id,
                node,
            )

        if node.language != dtypes.Language.CPP:
            raise ValueError(
                "Only Python or C++ code supported in CPU codegen, got: {}".
                format(node.language))
        callsite_stream.write(
            type(node).__properties__["code"].to_string(node.code), sdfg,
            state_id, node)

        if hasattr(node, "_cuda_stream") and not is_devicelevel_gpu(
                sdfg, state_dfg, node):
            synchronize_streams(sdfg, state_dfg, state_id, node, node,
                                callsite_stream)
        return

    body = node.code.code

    # Map local names to memlets (for WCR detection)
    memlets = {}
    for edge in state_dfg.all_edges(node):
        u, uconn, v, vconn, memlet = edge
        if u == node:
            memlet_nc = not is_write_conflicted(
                dfg, edge, sdfg_schedule=toplevel_schedule)
            memlet_wcr = memlet.wcr
            if uconn in u.out_connectors:
                conntype = u.out_connectors[uconn]
            else:
                conntype = None

            memlets[uconn] = (memlet, memlet_nc, memlet_wcr, conntype)
        elif v == node:
            if vconn in v.in_connectors:
                conntype = v.in_connectors[vconn]
            else:
                conntype = None

            memlets[vconn] = (memlet, False, None, conntype)

    callsite_stream.write("// Tasklet code (%s)\n" % node.label, sdfg, state_id,
                          node)
    for stmt in body:
        stmt = copy.deepcopy(stmt)
        rk = StructInitializer(sdfg).visit(stmt)
        if isinstance(stmt, ast.Expr):
            rk = DaCeKeywordRemover(sdfg, memlets, sdfg.constants,
                                    codegen).visit_TopLevelExpr(stmt)
        else:
            rk = DaCeKeywordRemover(sdfg, memlets, sdfg.constants,
                                    codegen).visit(stmt)

        if rk is not None:
            # Unparse to C++ and add 'auto' declarations if locals not declared
            result = StringIO()
            cppunparse.CPPUnparser(rk, ldepth + 1, locals, result)
            callsite_stream.write(result.getvalue(), sdfg, state_id, node)


def shape_to_strides(shape):
    """ Constructs strides from shape (for objects with no special strides). """
    strides = []
    curstride = 1
    for s in reversed(shape):
        strides.append(curstride)
        curstride *= s
    return list(reversed(strides))


class InterstateEdgeUnparser(cppunparse.CPPUnparser):
    """
    An extension of the Python->C++ unparser that allows including
    multidimensional array expressions from an existing SDFGs. Used in
    inter-state edge code generation.
    """
    def __init__(self,
                 sdfg: SDFG,
                 tree: ast.AST,
                 file: IO[str],
                 defined_symbols=None):
        self.sdfg = sdfg
        super().__init__(tree,
                         0,
                         cppunparse.CPPLocals(),
                         file,
                         expr_semicolon=False,
                         defined_symbols=defined_symbols)

    def _Subscript(self, t: ast.Subscript):
        from dace.frontend.python.astutils import subscript_to_slice
        target, rng = subscript_to_slice(t, self.sdfg.arrays)
        rng = subsets.Range(rng)
        if rng.num_elements() != 1:
            raise SyntaxError('Range subscripts disallowed in interstate edges')

        memlet = mmlt.Memlet(data=target, subset=rng)
        self.write(cpp_array_expr(self.sdfg, memlet))


def unparse_interstate_edge(code_ast: Union[ast.AST, str],
                            sdfg: SDFG,
                            symbols=None) -> str:
    # Convert from code to AST as necessary
    if isinstance(code_ast, str):
        code_ast = ast.parse(code_ast).body[0]

    strio = StringIO()
    InterstateEdgeUnparser(sdfg, code_ast, strio, symbols)
    return strio.getvalue().strip()


class DaCeKeywordRemover(ExtNodeTransformer):
    """ Removes memlets and other DaCe keywords from a Python AST, and
        converts array accesses to C++ methods that can be generated.

        Used for unparsing Python tasklets into C++ that uses the DaCe
        runtime.

        @note: Assumes that the DaCe syntax is correct (as verified by the
               Python frontend).
    """
    def __init__(self, sdfg, memlets, constants, codegen):
        self.sdfg = sdfg
        self.memlets = memlets
        self.constants = constants
        self.codegen = codegen

    def visit_TopLevelExpr(self, node):
        # This is a DaCe shift, omit it
        if isinstance(node.value, ast.BinOp):
            if isinstance(node.value.op, ast.LShift) or isinstance(
                    node.value.op, ast.RShift):
                return None
        return self.generic_visit(node)

    def visit_AugAssign(self, node):
        if not isinstance(node.target, ast.Subscript):
            return self.generic_visit(node)

        target = rname(node.target)
        if target not in self.memlets:
            return self.generic_visit(node)

        raise SyntaxError("Augmented assignments (e.g. +=) not allowed on " +
                          "array memlets")

    def _replace_assignment(self, newnode: ast.AST,
                            node: ast.Assign) -> ast.AST:
        locfix = ast.copy_location(newnode, node.value)
        if len(node.targets) == 1:
            return locfix
        # More than one target, i.e., x = y = z
        return ast.copy_location(
            ast.Assign(targets=node.targets[:-1], value=locfix), node)

    def _subscript_expr(self, slicenode: ast.AST,
                        target: str) -> symbolic.SymbolicType:
        visited_slice = self.visit(slicenode)
        if not isinstance(visited_slice, ast.Index):
            raise NotImplementedError("Range subscripting not implemented")

        # Collect strides for index expressions
        if target in self.constants:
            strides = shape_to_strides(self.constants[target].shape)
        else:
            memlet = self.memlets[target][0]
            dtype = self.memlets[target][3]
            dname = memlet.data
            strides = self.sdfg.arrays[dname].strides
            # Get memlet absolute strides, including tile sizes
            strides = memlet.subset.absolute_strides(strides)
            # Filter ("squeeze") strides w.r.t. scalar dimensions
            dimlen = dtype.veclen if isinstance(dtype, dtypes.vector) else 1
            subset_size = memlet.subset.size()
            indexdims = [i for i, s in enumerate(subset_size) if s == 1]
            strides = [
                s for i, s in enumerate(strides) if i not in indexdims
                and not (s == 1 and subset_size[i] == dimlen)
            ]

        if isinstance(visited_slice.value, ast.Tuple):
            if len(strides) != len(visited_slice.value.elts):
                raise SyntaxError(
                    'Invalid number of dimensions in expression (expected %d, '
                    'got %d)' % (len(strides), len(visited_slice.value.elts)))

            return sum(
                symbolic.pystr_to_symbolic(unparse(elt)) * s
                for elt, s in zip(visited_slice.value.elts, strides))

        if len(strides) != 1:
            raise SyntaxError('Missing dimensions in expression (expected %d, '
                              'got one)' % len(strides))

        return symbolic.pystr_to_symbolic(unparse(visited_slice)) * strides[0]

    def visit_Assign(self, node):
        target = rname(node.targets[-1])
        if target not in self.memlets:
            return self.generic_visit(node)

        memlet, nc, wcr, dtype = self.memlets[target]
        value = self.visit(node.value)

        if not isinstance(node.targets[-1], ast.Subscript):
            # Dynamic accesses or streams -> every access counts
            try:
                desc = (self.sdfg.arrays[memlet.data]
                        if memlet and memlet.data else None)
                if memlet and memlet.data and (memlet.dynamic or isinstance(
                        desc, data.Stream)):
                    if wcr is not None:
                        newnode = ast.Name(
                            id=self.codegen.write_and_resolve_expr(
                                self.sdfg,
                                memlet,
                                nc,
                                target,
                                cppunparse.cppunparse(value,
                                                      expr_semicolon=False),
                                dtype=dtype))
                        node.value = ast.copy_location(newnode, node.value)
                        return node
                    elif isinstance(desc, data.Stream):
                        if desc.is_stream_array():
                            index = cpp_offset_expr(desc, memlet.subset)
                            target = f"{memlet.data}[{index}]"
                        else:
                            target = memlet.data
                        newnode = ast.Name(id="%s.push(%s);" % (
                            target,
                            cppunparse.cppunparse(value, expr_semicolon=False),
                        ))
                    else:
                        var_type, ctypedef = self.codegen._dispatcher.defined_vars.get(
                            memlet.data)
                        if var_type == DefinedType.Scalar:
                            newnode = ast.Name(id="%s = %s;" % (
                                memlet.data,
                                cppunparse.cppunparse(value,
                                                      expr_semicolon=False),
                            ))
                        else:
                            newnode = ast.Name(id="%s = %s;" % (
                                cpp_array_expr(self.sdfg, memlet),
                                cppunparse.cppunparse(value,
                                                      expr_semicolon=False),
                            ))

                    return self._replace_assignment(newnode, node)
            except TypeError:  # cannot determine truth value of Relational
                pass

            return self.generic_visit(node)

        subscript = self._subscript_expr(node.targets[-1].slice, target)

        if wcr is not None:
            newnode = ast.Name(id=self.codegen.write_and_resolve_expr(
                self.sdfg,
                memlet,
                nc,
                target,
                cppunparse.cppunparse(value, expr_semicolon=False),
                indices=sym2cpp(subscript),
                dtype=dtype) + ';')
        else:
            newnode = ast.Name(
                id="%s[%s] = %s;" %
                (target, sym2cpp(subscript),
                 cppunparse.cppunparse(value, expr_semicolon=False)))

        return self._replace_assignment(newnode, node)

    def visit_Subscript(self, node):
        target = rname(node)
        if target not in self.memlets and target not in self.constants:
            return self.generic_visit(node)

        subscript = self._subscript_expr(node.slice, target)

        # New subscript is created as a name AST object (rather than a
        # subscript), as otherwise the visitor will recursively descend into
        # the new expression and modify it erroneously.
        newnode = ast.Name(id="%s[%s]" % (target, sym2cpp(subscript)))

        return ast.copy_location(newnode, node)

    def visit_Expr(self, node):
        # Check for DaCe function calls
        if isinstance(node.value, ast.Call):
            # Some calls should not be parsed
            if rname(node.value.func) == "define_local":
                return None
            elif rname(node.value.func) == "define_local_scalar":
                return None
            elif rname(node.value.func) == "define_stream":
                return None
            elif rname(node.value.func) == "define_streamarray":
                return None

        return self.generic_visit(node)

    def visit_FunctionDef(self, node):
        # Do not parse internal functions
        return None

    # Replace default modules (e.g., math) with dace::math::
    def visit_Attribute(self, node):
        attrname = rname(node)
        module_name = attrname[:attrname.rfind(".")]
        func_name = attrname[attrname.rfind(".") + 1:]
        if module_name in dtypes._ALLOWED_MODULES:
            cppmodname = dtypes._ALLOWED_MODULES[module_name]
            return ast.copy_location(
                ast.Name(id=(cppmodname + func_name), ctx=ast.Load), node)
        return self.generic_visit(node)


class StructInitializer(ExtNodeTransformer):
    """ Replace struct creation calls with compound literal struct
        initializers in tasklets. """
    def __init__(self, sdfg: SDFG):
        self._structs = {}
        if sdfg is None:
            return

        # Find all struct types in SDFG
        for array in sdfg.arrays.values():
            if array is None or not hasattr(array, "dtype"):
                continue
            if isinstance(array.dtype, dace.dtypes.struct):
                self._structs[array.dtype.name] = array.dtype

    def visit_Call(self, node):
        if isinstance(node.func,
                      ast.Name) and (node.func.id.startswith('__DACESTRUCT_')
                                     or node.func.id in self._structs):
            fields = ', '.join([
                '.%s = %s' % (rname(arg.arg), cppunparse.pyexpr2cpp(arg.value))
                for arg in sorted(node.keywords, key=lambda x: x.arg)
            ])

            tname = node.func.id
            if node.func.id.startswith('__DACESTRUCT_'):
                tname = node.func.id[len('__DACESTRUCT_'):]

            return ast.copy_location(
                ast.Name(id="%s { %s }" % (tname, fields), ctx=ast.Load), node)

        return self.generic_visit(node)


# TODO: This should be in the CUDA code generator. Add appropriate conditions to node dispatch predicate
def presynchronize_streams(sdfg, dfg, state_id, node, callsite_stream):
    state_dfg = sdfg.nodes()[state_id]
    if hasattr(node, "_cuda_stream") or is_devicelevel_gpu(
            sdfg, state_dfg, node):
        return
    backend = Config.get('compiler', 'cuda', 'backend')
    for e in state_dfg.in_edges(node):
        if hasattr(e.src, "_cuda_stream"):
            cudastream = "__state->gpu_context->streams[%d]" % e.src._cuda_stream
            callsite_stream.write(
                "%sStreamSynchronize(%s);" % (backend, cudastream),
                sdfg,
                state_id,
                [e.src, e.dst],
            )


# TODO: This should be in the CUDA code generator. Add appropriate conditions to node dispatch predicate
def synchronize_streams(sdfg, dfg, state_id, node, scope_exit, callsite_stream):
    # Post-kernel stream synchronization (with host or other streams)
    max_streams = int(Config.get("compiler", "cuda", "max_concurrent_streams"))
    backend = Config.get('compiler', 'cuda', 'backend')
    if max_streams >= 0:
        cudastream = "__state->gpu_context->streams[%d]" % node._cuda_stream
        for edge in dfg.out_edges(scope_exit):
            # Synchronize end of kernel with output data (multiple kernels
            # lead to same data node)
            if (isinstance(edge.dst, nodes.AccessNode)
                    and edge.dst._cuda_stream != node._cuda_stream):
                callsite_stream.write(
                    """{backend}EventRecord(__state->gpu_context->events[{ev}], {src_stream});
{backend}StreamWaitEvent(__state->gpu_context->streams[{dst_stream}], __state->gpu_context->events[{ev}], 0);"""
                    .format(
                        ev=edge._cuda_event
                        if hasattr(edge, "_cuda_event") else 0,
                        src_stream=cudastream,
                        dst_stream=edge.dst._cuda_stream,
                        backend=backend,
                    ),
                    sdfg,
                    state_id,
                    [edge.src, edge.dst],
                )
                continue

            # We need the streams leading out of the output data
            for e in dfg.out_edges(edge.dst):
                if isinstance(e.dst, nodes.AccessNode):
                    continue
                # If no stream at destination: synchronize stream with host.
                if not hasattr(e.dst, "_cuda_stream"):
                    pass
                    # Done at destination

                # If different stream at destination: record event and wait
                # for it in target stream.
                elif e.dst._cuda_stream != node._cuda_stream:
                    callsite_stream.write(
                        """{backend}EventRecord(__state->gpu_context->events[{ev}], {src_stream});
    {backend}StreamWaitEvent(__state->gpu_context->streams[{dst_stream}], __state->gpu_context->events[{ev}], 0);"""
                        .format(
                            ev=e._cuda_event
                            if hasattr(e, "_cuda_event") else 0,
                            src_stream=cudastream,
                            dst_stream=e.dst._cuda_stream,
                            backend=backend,
                        ),
                        sdfg,
                        state_id,
                        [e.src, e.dst],
                    )
                # Otherwise, no synchronization necessary<|MERGE_RESOLUTION|>--- conflicted
+++ resolved
@@ -201,11 +201,6 @@
     return copy_shape, src_strides, dst_strides, src_expr, dst_expr
 
 
-<<<<<<< HEAD
-def emit_memlet_reference(dispatcher,
-                          sdfg: SDFG,
-                          memlet: mmlt.Memlet,
-=======
 def ptr(name: str, desc: data.Data) -> str:
     """ 
     Returns a string that points to the data based on its name and descriptor.
@@ -222,8 +217,9 @@
     return name
 
 
-def emit_memlet_reference(dispatcher, sdfg: SDFG, memlet: mmlt.Memlet,
->>>>>>> 71d52702
+def emit_memlet_reference(dispatcher,
+                          sdfg: SDFG,
+                          memlet: mmlt.Memlet,
                           pointer_name: str,
                           conntype: dtypes.typeclass,
                           ancestor: int = 1) -> Tuple[str, str, str]:
