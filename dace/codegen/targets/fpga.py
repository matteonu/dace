# Copyright 2019-2021 ETH Zurich and the DaCe authors. All rights reserved.
from six import StringIO
import collections
import enum
import functools
import itertools
import re
import warnings
import sympy as sp
import numpy as np
from typing import Dict

import dace
from dace.codegen.targets import cpp
from dace import subsets, data as dt, dtypes
from dace.config import Config
from dace.frontend import operations
from dace.sdfg import nodes, SDFG
from dace.sdfg import ScopeSubgraphView, find_input_arraynode, find_output_arraynode
from dace.codegen import exceptions as cgx
from dace.codegen.codeobject import CodeObject
from dace.codegen.dispatcher import DefinedType
from dace.codegen.prettycode import CodeIOStream
from dace.codegen.targets.target import (TargetCodeGenerator, IllegalCopy,
                                         make_absolute)
from dace.codegen import cppunparse
from dace.properties import Property, make_properties, indirect_properties
from dace.symbolic import evaluate

_CPU_STORAGE_TYPES = {
    dtypes.StorageType.CPU_Heap, dtypes.StorageType.CPU_ThreadLocal,
    dtypes.StorageType.CPU_Pinned
}
_FPGA_STORAGE_TYPES = {
    dtypes.StorageType.FPGA_Global, dtypes.StorageType.FPGA_Local,
    dtypes.StorageType.FPGA_Registers, dtypes.StorageType.FPGA_ShiftRegister
}


class MemoryType(enum.Enum):
    DDR = enum.auto()
    HBM = enum.auto()


def vector_element_type_of(dtype):
    if isinstance(dtype, dace.pointer):
        # "Dereference" the pointer type and try again
        return vector_element_type_of(dtype.base_type)
    elif isinstance(dtype, dace.vector):
        return dtype.base_type
    return dtype


class FPGACodeGen(TargetCodeGenerator):
    # Set by deriving class
    target_name = None
    title = None
    language = None

    def __init__(self, frame_codegen, sdfg: SDFG):

        # The inheriting class must set target_name, title and language.

        self._in_device_code = False
        self._cpu_codegen = None
        self._frame = frame_codegen
        self._dispatcher = frame_codegen.dispatcher
        self._kernel_count = 0
        self._global_sdfg = sdfg
        self._program_name = sdfg.name

        # Verify that we did not miss the allocation of any global arrays, even
        # if they're nested deep in the SDFG
        self._allocated_global_arrays = set()
        self._unrolled_pes = set()

        # Register dispatchers
        self._cpu_codegen = self._dispatcher.get_generic_node_dispatcher()

        self._host_codes = []
        self._kernel_codes = []
        # any other kind of generated file if any (name, code object)
        self._other_codes = {}
        self._bank_assignments = {}  # {(data name, sdfg): (type, id)}
        self._stream_connections = {}  # { name: [src, dst] }

        # Register additional FPGA dispatchers
        self._dispatcher.register_map_dispatcher(
            [dtypes.ScheduleType.FPGA_Device], self)

        self._dispatcher.register_state_dispatcher(
            self,
            predicate=lambda sdfg, state: len(state.data_nodes()) > 0 and
            ("is_FPGA_kernel" not in state.location or state.location[
                "is_FPGA_kernel"] is True) and all([
                    n.desc(sdfg).storage in [
                        dtypes.StorageType.FPGA_Global, dtypes.StorageType.
                        FPGA_Local, dtypes.StorageType.FPGA_Registers, dtypes.
                        StorageType.FPGA_ShiftRegister
                    ] for n in state.data_nodes()
                ]))

        self._dispatcher.register_node_dispatcher(
            self,
            predicate=lambda sdfg, state, node: self._in_device_code and not (
                isinstance(node, nodes.Tasklet) and node.language == dtypes.
                Language.SystemVerilog))

        fpga_storage = [
            dtypes.StorageType.FPGA_Global,
            dtypes.StorageType.FPGA_Local,
            dtypes.StorageType.FPGA_Registers,
            dtypes.StorageType.FPGA_ShiftRegister,
        ]
        self._dispatcher.register_array_dispatcher(fpga_storage, self)

        # Register permitted copies
        for storage_from in itertools.chain(fpga_storage,
                                            [dtypes.StorageType.Register]):
            for storage_to in itertools.chain(fpga_storage,
                                              [dtypes.StorageType.Register]):
                if (storage_from == dtypes.StorageType.Register
                        and storage_to == dtypes.StorageType.Register):
                    continue
                self._dispatcher.register_copy_dispatcher(
                    storage_from, storage_to, None, self)
        self._dispatcher.register_copy_dispatcher(
            dtypes.StorageType.FPGA_Global, dtypes.StorageType.CPU_Heap, None,
            self)
        self._dispatcher.register_copy_dispatcher(
            dtypes.StorageType.FPGA_Global, dtypes.StorageType.CPU_ThreadLocal,
            None, self)
        self._dispatcher.register_copy_dispatcher(
            dtypes.StorageType.CPU_Heap, dtypes.StorageType.FPGA_Global, None,
            self)
        self._dispatcher.register_copy_dispatcher(
            dtypes.StorageType.CPU_ThreadLocal, dtypes.StorageType.FPGA_Global,
            None, self)

        # Memory width converters (gearboxing) to generate globally
        self.converters_to_generate = set()

    @property
    def has_initializer(self):
        return True

    @property
    def has_finalizer(self):
        return False

    def on_target_used(self) -> None:
        # Right before finalizing code, write FPGA context to state structure
        self._frame.statestruct.append('dace::fpga::Context *fpga_context;')

    def generate_state(self, sdfg, state, function_stream, callsite_stream):
        """Generate a kernel that runs all connected components within a state
           as concurrent dataflow modules."""

        state_id = sdfg.node_id(state)

        # Determine independent components
        subgraphs = dace.sdfg.concurrent_subgraphs(state)

        # Generate kernel code
        shared_transients = set(sdfg.shared_transients())

        if not self._in_device_code:

            # Allocate global memory transients, unless they are shared with
            # other states
            all_transients = set(state.all_transients())
            allocated = set(shared_transients)
            for node in state.data_nodes():
                data = node.desc(sdfg)
                if node.data not in all_transients or node.data in allocated:
                    continue
                if (data.storage == dtypes.StorageType.FPGA_Global
                        # and isinstance(data, dt.Array)
                        and not isinstance(data, dt.View)):
                    allocated.add(node.data)
                    self._dispatcher.dispatch_allocate(sdfg, state, state_id,
                                                       node, function_stream,
                                                       callsite_stream)

            # Create a unique kernel name to avoid name clashes
            # If this kernels comes from a Nested SDFG, use that name also
            if sdfg.parent_nsdfg_node is not None:
                kernel_name = "{}_{}_{}".format(sdfg.parent_nsdfg_node.label,
                                                state.label, sdfg.sdfg_id)
            else:
                kernel_name = "{}_{}".format(state.label, sdfg.sdfg_id)
            # Vitis HLS removes double underscores, which leads to a compilation
            # error down the road due to kernel name mismatch. Remove them here
            # to prevent this
            while True:
                _kernel_name = kernel_name.replace("__", "_")
                if kernel_name == _kernel_name:
                    break
                else:
                    kernel_name = _kernel_name

            # Generate kernel code
            self.generate_kernel(sdfg, state, kernel_name, subgraphs,
                                 function_stream, callsite_stream)
            # Emit the connections ini file
            if len(self._stream_connections) > 0:
                ini_stream = CodeIOStream()
                ini_stream.write('[connectivity]')
                for _, (src, dst) in self._stream_connections.items():
                    ini_stream.write('stream_connect={}:{}'.format(src, dst))
                self._other_codes['link.ini'] = ini_stream

        else:  # self._in_device_code == True

            to_allocate = dace.sdfg.local_transients(sdfg, state, None)
            allocated = set()
            for node in state.data_nodes():
                data = node.desc(sdfg)
                if node.data not in to_allocate or node.data in allocated:
                    continue
                # Make sure there are no global transients in the nested state
                # that are thus not gonna be allocated
                if data.storage == dtypes.StorageType.FPGA_Global and not isinstance(
                        data, dt.View):
                    raise cgx.CodegenError(
                        "Cannot allocate global memory from device code.")
                allocated.add(node.data)
                # Allocate transients
                self._dispatcher.dispatch_allocate(sdfg, state, state_id, node,
                                                   function_stream,
                                                   callsite_stream)

            self.generate_nested_state(sdfg, state, state.label, subgraphs,
                                       function_stream, callsite_stream)

    @staticmethod
    def shared_data(subgraphs):
        """Returns a set of data objects that are shared between two or more of
           the specified subgraphs."""
        shared = set()
        if len(subgraphs) >= 2:
            seen = {}
            for sg in subgraphs:
                for node in sg:
                    if isinstance(node, dace.sdfg.nodes.AccessNode):
                        if node.data in seen:
                            if seen[node.data] != sg:
                                shared.add(node.data)
                        else:
                            seen[node.data] = sg
        return shared

    def make_parameters(self, sdfg, state, subgraphs):
        """
        Determines the parameters that must be passed to the passed list of
        subgraphs, as well as to the global kernel.
        :return: A tuple with the following six entries:
                 - Data container parameters that should be passed from the
                   host to the FPGA kernel.
                 - Data containers that are local to the kernel, but must be
                   allocated by the host prior to invoking the kernel.
                 - A dictionary mapping from each processing element subgraph
                   to which parameters it needs (from the total list of
                   parameters).
<<<<<<< HEAD
                 - Symbol parameters that must be passed from the host to the
                   kernel.
=======
>>>>>>> 72520b9f
                 - Parameters that must be passed to the kernel from the host,
                   but that do not exist before the CPU calls the kernel
                   wrapper.
                 - External streams that connect different FPGA kernels, and
                   must be defined during the compilation flow.
        """

        # Get a set of data nodes that are shared across subgraphs
        shared_data = self.shared_data(subgraphs)
        # Transients that are accessed in other states in this SDFG
        used_outside = sdfg.shared_transients()

        # For some reason the array allocation dispatcher takes nodes, not
        # arrays. Build a dictionary of arrays to arbitrary data nodes
        # referring to them.
        data_to_node = {}

        global_data_parameters = set()
        # Count appearances of each global array to create multiple interfaces
        global_interfaces: Dict[str, int] = collections.defaultdict(int)

        top_level_local_data = set()
        subgraph_parameters = collections.OrderedDict()  # {subgraph: [params]}
        nested_global_transients = set()
        # [(Is an output, dataname string, data object, interface)]
        external_streams: Set[tuple[bool, str, dt, dict[str, int]]] = set()

        for subgraph in subgraphs:
            data_to_node.update({
                node.data: node
                for node in subgraph.nodes()
                if isinstance(node, dace.sdfg.nodes.AccessNode)
            })
            subsdfg = subgraph.parent
            candidates = []  # type: List[Tuple[bool,str,Data]]
            # [(is an output, dataname string, data object)]
            for n in subgraph.source_nodes():
                # Check if the node is connected to an RTL tasklet, in which
                # case it should be an external stream
                dsts = [e.dst for e in state.out_edges(n)]
                srcs = [e.src for e in state.in_edges(n)]
                tasks = [
                    t for t in dsts + srcs if isinstance(t, dace.nodes.Tasklet)
                ]
                external = any([
                    t.language == dtypes.Language.SystemVerilog for t in tasks
                ])
                if external:
                    external_streams |= {
                        (True, e.data.data, subsdfg.arrays[e.data.data], None)
                        for e in state.out_edges(n)
                        if isinstance(subsdfg.arrays[e.data.data], dt.Stream)
                    }
                else:
                    candidates += [(False, e.data.data,
                                    subsdfg.arrays[e.data.data])
                                   for e in state.in_edges(n)]
            for n in subgraph.sink_nodes():
                # Check if the node is connected to an RTL tasklet, in which
                # case it should be an external stream
                dsts = [e.dst for e in state.out_edges(n)]
                srcs = [e.src for e in state.in_edges(n)]
                tasks = [
                    t for t in dsts + srcs if isinstance(t, dace.nodes.Tasklet)
                ]
                external = any([
                    t.language == dtypes.Language.SystemVerilog for t in tasks
                ])
                if external:
                    external_streams |= {
                        (False, e.data.data, subsdfg.arrays[e.data.data], None)
                        for e in state.in_edges(n)
                        if isinstance(subsdfg.arrays[e.data.data], dt.Stream)
                    }
                else:
                    candidates += [(True, e.data.data,
                                    subsdfg.arrays[e.data.data])
                                   for e in state.out_edges(n)]
            # Find other data nodes that are used internally
            for n, scope in subgraph.all_nodes_recursive():
                if isinstance(n, dace.sdfg.nodes.AccessNode):
                    # Add nodes if they are outer-level, or an inner-level
                    # transient (inner-level inputs/outputs are just connected
                    # to data in the outer layers, whereas transients can be
                    # independent).
                    # Views are not nested global transients
                    if scope == subgraph or n.desc(scope).transient:
                        if scope.out_degree(n) > 0:
                            candidates.append((False, n.data, n.desc(scope)))
                        if scope.in_degree(n) > 0:
                            candidates.append((True, n.data, n.desc(scope)))
                        if scope != subgraph:
                            if (isinstance(n.desc(scope), dt.Array)
                                    and n.desc(scope).storage
                                    == dtypes.StorageType.FPGA_Global
                                    and not isinstance(n.desc(scope), dt.View)):
                                nested_global_transients.add(n)
            subgraph_parameters[subgraph] = set()
            # For each subgraph, keep a listing of array to current interface ID
            data_to_interface: Dict[str, int] = {}

            # Differentiate global and local arrays. The former are allocated
            # from the host and passed to the device code, while the latter are
            # (statically) allocated on the device side.
            for is_output, dataname, desc in candidates:
                # Only distinguish between inputs and outputs for arrays
                if not isinstance(desc, dt.Array):
                    is_output = None
                if isinstance(desc, (dt.Array, dt.Scalar, dt.Stream)):
                    if desc.storage == dtypes.StorageType.FPGA_Global:
                        # If this is a global array, assign the correct
                        # interface ID
                        if isinstance(desc, dt.Array):
                            if dataname in data_to_interface:
                                interface_id = data_to_interface[dataname]
                            else:
                                # Get and update global memory interface ID
                                interface_id = global_interfaces[dataname]
                                global_interfaces[dataname] += 1
                                data_to_interface[dataname] = interface_id
                        else:
                            interface_id = None
                        # Add the data as a parameter to this PE
                        subgraph_parameters[subgraph].add(
                            (is_output, dataname, desc, interface_id))
                        # TODO: Find a way to handle scalar outputs?
                        if (isinstance(desc, dt.Scalar) and is_output
                                and (dataname in used_outside
                                     or dataname in shared_data)):
                            raise ValueError(
                                "Scalar containers are not supported as "
                                "outputs from FPGA kernels. You can replace"
                                f" {dataname} with an array of shape [1].")
                        # Global data is passed from outside the kernel
                        global_data_parameters.add(
                            (is_output, dataname, desc, interface_id))
                    elif (desc.storage
                          in (dtypes.StorageType.FPGA_Local,
                              dtypes.StorageType.FPGA_Registers,
                              dtypes.StorageType.FPGA_ShiftRegister)):
                        if dataname in shared_data:
                            # Only transients shared across multiple components
                            # need to be allocated outside and passed as
                            # parameters
                            subgraph_parameters[subgraph].add(
                                (is_output, dataname, desc, None))
                            # Resolve the desc to some corresponding node to be
                            # passed to the allocator
                            top_level_local_data.add(dataname)
                    else:
                        raise ValueError("Unsupported storage type for "
                                         f"{dataname}: {desc.storage}")
                else:
                    raise TypeError("Unsupported desc type: {}".format(
                        type(desc).__name__))
            # Order by name
            subgraph_parameters[subgraph] = list(
                sorted(subgraph_parameters[subgraph], key=lambda t: t[1]))

        # Order by name
        global_data_parameters = list(
            sorted(global_data_parameters, key=lambda t: t[1]))
        external_streams = list(sorted(external_streams, key=lambda t: t[1]))
        nested_global_transients = list(sorted(nested_global_transients))

        stream_names = {sname for _, sname, _, _ in external_streams}
        top_level_local_data = [
            data_to_node[name] for name in top_level_local_data
            if name not in stream_names
        ]

        # Append sorted symbols to parameters
        for k, v in sorted(sdfg.symbols.items()):
            if k not in sdfg.constants:
                param = (False, k, dt.Scalar(v), None)
                global_data_parameters.append(param)
                for sgp in subgraph_parameters.values():
                    sgp.append(param)

        return (global_data_parameters, top_level_local_data,
                subgraph_parameters, nested_global_transients, external_streams)

    def generate_nested_state(self, sdfg, state, nest_name, subgraphs,
                              function_stream, callsite_stream):

        for sg in subgraphs:
            self._dispatcher.dispatch_subgraph(sdfg,
                                               sg,
                                               sdfg.node_id(state),
                                               function_stream,
                                               callsite_stream,
                                               skip_entry_node=False)

    def generate_scope(self, sdfg, dfg_scope, state_id, function_stream,
                       callsite_stream):

        if not self._in_device_code:
            # If we're not already generating kernel code we need to set up the
            # kernel launch
            subgraphs = [dfg_scope]
            return self.generate_kernel(
                sdfg, sdfg.node(state_id),
                dfg_scope.source_nodes()[0].map.label.replace(" ", "_"),
                subgraphs, function_stream, callsite_stream)

        self.generate_node(sdfg, dfg_scope, state_id,
                           dfg_scope.source_nodes()[0], function_stream,
                           callsite_stream)

        self._dispatcher.dispatch_subgraph(sdfg,
                                           dfg_scope,
                                           state_id,
                                           function_stream,
                                           callsite_stream,
                                           skip_entry_node=True)

    def allocate_array(self, sdfg, dfg, state_id, node, function_stream,
                       declaration_stream, allocation_stream):

        result_decl = StringIO()
        result_alloc = StringIO()
        nodedesc = node.desc(sdfg)
        arrsize = nodedesc.total_size
        is_dynamically_sized = dace.symbolic.issymbolic(arrsize, sdfg.constants)
        dataname = node.data

        if not isinstance(nodedesc, dt.Stream):
            # Unless this is a Stream, if the variable has been already defined we can return
            # For Streams, we still allocate them to keep track of their names across
            # nested SDFGs (needed by Intel FPGA backend for channel mangling)
            try:
                self._dispatcher.defined_vars.get(dataname)
                return
            except KeyError:
                pass  # The variable was not defined,  we can continue

        allocname = cpp.ptr(dataname, nodedesc)

        if isinstance(nodedesc, dt.View):
            return self.allocate_view(sdfg, dfg, state_id, node,
                                      function_stream, declaration_stream,
                                      allocation_stream)
        elif isinstance(nodedesc, dt.Stream):

            if not self._in_device_code:
                raise cgx.CodegenError(
                    "Cannot allocate FIFO from CPU code: {}".format(node.data))

            if is_dynamically_sized:
                raise cgx.CodegenError(
                    "Arrays of streams cannot have dynamic size on FPGA")

            try:
                buffer_size = dace.symbolic.evaluate(nodedesc.buffer_size,
                                                     sdfg.constants)
            except TypeError:
                raise cgx.CodegenError(
                    "Buffer length of stream cannot have dynamic size on FPGA")

            if buffer_size < 1:
                raise cgx.CodegenError("Streams cannot be unbounded on FPGA")

            # Language-specific implementation
            ctype, is_global = self.define_stream(nodedesc.dtype, buffer_size,
                                                  dataname, arrsize,
                                                  function_stream, result_decl)

            # defined type: decide whether this is a stream array or a single stream
            def_type = DefinedType.StreamArray if cpp.sym2cpp(
                arrsize) != "1" else DefinedType.Stream
            if is_global:
                self._dispatcher.defined_vars.add_global(
                    dataname, def_type, ctype)
            else:
                self._dispatcher.defined_vars.add(dataname, def_type, ctype)

        elif isinstance(nodedesc, dt.Array):

            if nodedesc.storage == dtypes.StorageType.FPGA_Global:

                if self._in_device_code:

                    if nodedesc not in self._allocated_global_arrays:
                        raise RuntimeError("Cannot allocate global array "
                                           "from device code: {} in {}".format(
                                               node.label, sdfg.name))

                else:
                    if isinstance(nodedesc, dt.Array):

                        # TODO: Distinguish between read, write, and read+write
                        self._allocated_global_arrays.add(node.data)
                        memory_bank_arg = ""
                        if "bank" in nodedesc.location:
                            try:
                                bank = int(nodedesc.location["bank"])
                            except ValueError:
                                raise ValueError(
                                    "FPGA memory bank specifier "
                                    "must be an integer: {}".format(
                                        nodedesc.location["bank"]))
                            memory_bank_arg = (
                                "hlslib::ocl::MemoryBank::bank{}, ".format(bank)
                            )
                            # (memory type, bank id)
                            self._bank_assignments[(dataname,
                                                    sdfg)] = (MemoryType.DDR,
                                                              bank)
                        else:
                            self._bank_assignments[(dataname, sdfg)] = None

                        # Define buffer, using proper type
                        result_decl.write(
                            "hlslib::ocl::Buffer <{}, hlslib::ocl::Access::readWrite> {};"
                            .format(nodedesc.dtype.ctype, dataname))
                        result_alloc.write(
                            "{} = __state->fpga_context->Get()."
                            "MakeBuffer<{}, hlslib::ocl::Access::readWrite>"
                            "({}{});".format(allocname, nodedesc.dtype.ctype,
                                             memory_bank_arg,
                                             cpp.sym2cpp(arrsize)))
                        self._dispatcher.defined_vars.add(
                            dataname, DefinedType.Pointer,
                            'hlslib::ocl::Buffer <{}, hlslib::ocl::Access::readWrite>'
                            .format(nodedesc.dtype.ctype))
            elif (nodedesc.storage in (dtypes.StorageType.FPGA_Local,
                                       dtypes.StorageType.FPGA_Registers,
                                       dtypes.StorageType.FPGA_ShiftRegister)):

                if not self._in_device_code:
                    raise cgx.CodegenError(
                        "Tried to allocate local FPGA memory "
                        "outside device code: {}".format(dataname))
                if is_dynamically_sized:
                    raise ValueError(
                        "Dynamic allocation of FPGA "
                        "fast memory not allowed: {}, size {}".format(
                            dataname, arrsize))

                generate_scalar = cpp.sym2cpp(arrsize) == "1"

                if generate_scalar:
                    # Language-specific
                    ctype = self.make_vector_type(nodedesc.dtype, False)
                    define_str = "{} {};".format(ctype, dataname)
                    result_decl.write(define_str)
                    self._dispatcher.defined_vars.add(dataname,
                                                      DefinedType.Scalar, ctype)
                else:
                    # Language-specific
                    if (nodedesc.storage ==
                            dtypes.StorageType.FPGA_ShiftRegister):
                        self.define_shift_register(dataname, nodedesc, arrsize,
                                                   function_stream, result_decl,
                                                   sdfg, state_id, node)
                    else:
                        self.define_local_array(dataname, nodedesc, arrsize,
                                                function_stream, result_decl,
                                                sdfg, state_id, node)

            else:
                raise NotImplementedError("Unimplemented storage type " +
                                          str(nodedesc.storage))

        elif isinstance(nodedesc, dt.Scalar):

            result_decl.write("{} {};\n".format(nodedesc.dtype.ctype, dataname))
            self._dispatcher.defined_vars.add(dataname, DefinedType.Scalar,
                                              nodedesc.dtype.ctype)

        else:
            raise TypeError("Unhandled data type: {}".format(
                type(nodedesc).__name__))

        declaration_stream.write(result_decl.getvalue(), sdfg, state_id, node)
        allocation_stream.write(result_alloc.getvalue(), sdfg, state_id, node)

    def deallocate_array(self, sdfg, dfg, state_id, node, function_stream,
                         callsite_stream):
        pass  # Handled by destructor

    def _emit_copy(self, sdfg, state_id, src_node, src_storage, dst_node,
                   dst_storage, dst_schedule, edge, dfg, function_stream,
                   callsite_stream):

        u, v, memlet = edge.src, edge.dst, edge.data

        # Determine directionality
        if isinstance(
                src_node,
                dace.sdfg.nodes.AccessNode) and memlet.data == src_node.data:
            outgoing_memlet = True
        elif isinstance(
                dst_node,
                dace.sdfg.nodes.AccessNode) and memlet.data == dst_node.data:
            outgoing_memlet = False
        else:
            raise LookupError("Memlet does not point to any of the nodes")

        data_to_data = (isinstance(src_node, dace.sdfg.nodes.AccessNode)
                        and isinstance(dst_node, dace.sdfg.nodes.AccessNode))

        host_to_device = (data_to_data and src_storage in _CPU_STORAGE_TYPES
                          and dst_storage == dtypes.StorageType.FPGA_Global)
        device_to_host = (data_to_data
                          and src_storage == dtypes.StorageType.FPGA_Global
                          and dst_storage in _CPU_STORAGE_TYPES)
        device_to_device = (data_to_data
                            and src_storage == dtypes.StorageType.FPGA_Global
                            and dst_storage == dtypes.StorageType.FPGA_Global)

        if (host_to_device or device_to_host) and self._in_device_code:
            raise RuntimeError(
                "Cannot copy between host and device from device")

        if (host_to_device or device_to_host
                or (device_to_device and not self._in_device_code)):

            dims = memlet.subset.dims()
            copy_shape = memlet.subset.bounding_box_size()
            offset = cpp.cpp_array_expr(sdfg, memlet, with_brackets=False)

            if (not sum(copy_shape) == 1
                    and (not isinstance(memlet.subset, subsets.Range)
                         or any([step != 1 for _, _, step in memlet.subset]))):
                raise NotImplementedError("Only contiguous copies currently "
                                          "supported for FPGA codegen.")

            if host_to_device or device_to_device:
                host_dtype = sdfg.data(src_node.data).dtype
                device_dtype = sdfg.data(dst_node.data).dtype
            elif device_to_host:
                device_dtype = sdfg.data(src_node.data).dtype
                host_dtype = sdfg.data(dst_node.data).dtype
            cast = False
            if not device_to_device and host_dtype != device_dtype:
                if ((isinstance(host_dtype, dace.vector)
                     or isinstance(device_dtype, dace.vector))
                        and host_dtype.base_type == device_dtype.base_type):
                    if ((host_to_device and memlet.data == src_node.data) or
                        (device_to_host and memlet.data == dst_node.data)):
                        if host_dtype.veclen > device_dtype.veclen:
                            copy_shape[-1] *= (host_dtype.veclen //
                                               device_dtype.veclen)
                        else:
                            copy_shape[-1] //= (device_dtype.veclen //
                                                host_dtype.veclen)
                    cast = True
                else:
                    raise TypeError(
                        "Memory copy type mismatch: {} vs {}".format(
                            host_dtype, device_dtype))

            copysize = " * ".join([
                cppunparse.pyexpr2cpp(dace.symbolic.symstr(s))
                for s in copy_shape
            ])

            src_nodedesc = src_node.desc(sdfg)
            dst_nodedesc = dst_node.desc(sdfg)

            if host_to_device:

                ptr_str = (cpp.ptr(src_node.data, src_nodedesc) +
                           (" + {}".format(offset)
                            if outgoing_memlet and str(offset) != "0" else ""))
                if cast:
                    ptr_str = "reinterpret_cast<{} const *>({})".format(
                        device_dtype.ctype, ptr_str)

                callsite_stream.write(
                    "{}.CopyFromHost({}, {}, {});".format(
                        cpp.ptr(dst_node.data, dst_nodedesc),
                        (offset if not outgoing_memlet else 0), copysize,
                        ptr_str), sdfg, state_id, [src_node, dst_node])

            elif device_to_host:

                ptr_str = (cpp.ptr(dst_node.data, dst_nodedesc) +
                           (" + {}".format(offset)
                            if outgoing_memlet and str(offset) != "0" else ""))
                if cast:
                    ptr_str = "reinterpret_cast<{} *>({})".format(
                        device_dtype.ctype, ptr_str)

                callsite_stream.write(
                    "{}.CopyToHost({}, {}, {});".format(
                        cpp.ptr(src_node.data, src_nodedesc),
                        (offset if outgoing_memlet else 0), copysize, ptr_str),
                    sdfg, state_id, [src_node, dst_node])

            elif device_to_device:

                callsite_stream.write(
                    "{}.CopyToDevice({}, {}, {}, {});".format(
                        cpp.ptr(src_node.data, src_nodedesc),
                        (offset if outgoing_memlet else 0), copysize,
                        cpp.ptr(dst_node.data, dst_nodedesc),
                        (offset if not outgoing_memlet else 0)), sdfg, state_id,
                    [src_node, dst_node])

        # Reject copying to/from local memory from/to outside the FPGA
        elif (data_to_data
              and (((src_storage in (dtypes.StorageType.FPGA_Local,
                                     dtypes.StorageType.FPGA_Registers,
                                     dtypes.StorageType.FPGA_ShiftRegister))
                    and dst_storage not in _FPGA_STORAGE_TYPES) or
                   ((dst_storage in (dtypes.StorageType.FPGA_Local,
                                     dtypes.StorageType.FPGA_Registers,
                                     dtypes.StorageType.FPGA_ShiftRegister))
                    and src_storage not in _FPGA_STORAGE_TYPES))):
            raise NotImplementedError(
                "Copies between host memory and FPGA "
                "local memory not supported: from {} to {}".format(
                    src_node, dst_node))

        elif data_to_data:

            if memlet.wcr is not None:
                raise NotImplementedError("WCR not implemented for copy edges")

            if src_storage == dtypes.StorageType.FPGA_ShiftRegister:
                raise NotImplementedError(
                    "Reads from shift registers only supported from tasklets.")

            # Try to turn into degenerate/strided ND copies
            copy_shape, src_strides, dst_strides, src_expr, dst_expr = (
                cpp.memlet_copy_to_absolute_strides(self._dispatcher,
                                                    sdfg,
                                                    memlet,
                                                    src_node,
                                                    dst_node,
                                                    packed_types=True))

            dtype = src_node.desc(sdfg).dtype
            ctype = dtype.ctype

            if dst_storage == dtypes.StorageType.FPGA_ShiftRegister:
                if len(copy_shape) != 1:
                    raise ValueError(
                        "Only single-dimensional writes "
                        "to shift registers supported: {}{}".format(
                            dst_node.data, copy_shape))

            # Check if we are copying between vectorized and non-vectorized
            # types
            memwidth_src = src_node.desc(sdfg).veclen
            memwidth_dst = dst_node.desc(sdfg).veclen
            if memwidth_src < memwidth_dst:
                is_pack = True
                is_unpack = False
                packing_factor = memwidth_dst // memwidth_src
                if memwidth_dst % memwidth_src != 0:
                    raise ValueError(
                        "Destination vectorization width {} "
                        "is not divisible by source vectorization width {}.".
                        format(memwidth_dst, memwidth_src))
                self.converters_to_generate.add(
                    (False, vector_element_type_of(dtype).ctype,
                     packing_factor))
            elif memwidth_src > memwidth_dst:
                is_pack = False
                is_unpack = True
                packing_factor = memwidth_src // memwidth_dst
                if memwidth_src % memwidth_dst != 0:
                    raise ValueError(
                        "Source vectorization width {} is not divisible "
                        "by destination vectorization width {}.".format(
                            memwidth_dst, memwidth_src))
                self.converters_to_generate.add(
                    (True, vector_element_type_of(dtype).ctype, packing_factor))
            else:
                is_pack = False
                is_unpack = False
                packing_factor = 1

            # TODO: detect in which cases we shouldn't unroll
            register_to_register = (src_node.desc(sdfg).storage
                                    == dtypes.StorageType.FPGA_Registers
                                    or dst_node.desc(sdfg).storage
                                    == dtypes.StorageType.FPGA_Registers)

            num_loops = len([dim for dim in copy_shape if dim != 1])
            if num_loops > 0:
                if not register_to_register:
                    # Language-specific
                    self.generate_pipeline_loop_pre(callsite_stream, sdfg,
                                                    state_id, dst_node)
                if len(copy_shape) > 1:
                    # Language-specific
                    self.generate_flatten_loop_pre(callsite_stream, sdfg,
                                                   state_id, dst_node)
                for node in [src_node, dst_node]:
                    if (isinstance(node.desc(sdfg), dt.Array)
                            and node.desc(sdfg).storage in [
                                dtypes.StorageType.FPGA_Local,
                                dace.StorageType.FPGA_Registers
                            ]):
                        # Language-specific
                        self.generate_no_dependence_pre(callsite_stream, sdfg,
                                                        state_id, dst_node,
                                                        node.data)

            # Loop intro
            for i, copy_dim in enumerate(copy_shape):
                if copy_dim != 1:
                    if register_to_register:
                        # Language-specific
                        self.generate_unroll_loop_pre(callsite_stream, None,
                                                      sdfg, state_id, dst_node)
                    # If we are copying from a container to itself, and the memlet subsets do not intersect,
                    # then we can safely ignore loop carried dependencies

                    ignore_dependencies = src_node.data == dst_node.data and not dace.subsets.intersects(
                        memlet.src_subset, memlet.dst_subset)
                    if ignore_dependencies:
                        self.generate_no_dependence_pre(callsite_stream, sdfg,
                                                        state_id, dst_node)
                    callsite_stream.write(
                        "for (int __dace_copy{} = 0; __dace_copy{} < {}; "
                        "++__dace_copy{}) {{".format(i, i,
                                                     cpp.sym2cpp(copy_dim), i),
                        sdfg, state_id, dst_node)

                    if ignore_dependencies:
                        self.generate_no_dependence_post(
                            callsite_stream, sdfg, state_id, dst_node,
                            node.data)

                    if register_to_register:
                        # Language-specific
                        self.generate_unroll_loop_post(callsite_stream, None,
                                                       sdfg, state_id, dst_node)

            # Pragmas
            if num_loops > 0:
                if not register_to_register:
                    # Language-specific
                    self.generate_pipeline_loop_post(callsite_stream, sdfg,
                                                     state_id, dst_node)
                if len(copy_shape) > 1:
                    # Language-specific
                    self.generate_flatten_loop_post(callsite_stream, sdfg,
                                                    state_id, dst_node)

            src_def_type, _ = self._dispatcher.defined_vars.get(src_node.data)
            dst_def_type, _ = self._dispatcher.defined_vars.get(dst_node.data)

            # Construct indices (if the length of the stride array is zero,
            # resolves to an empty string)
            src_index = " + ".join([
                "__dace_copy{}{}".format(
                    i, " * " + cpp.sym2cpp(stride) if stride != 1 else "")
                for i, stride in enumerate(src_strides) if copy_shape[i] != 1
            ])
            dst_index = " + ".join([
                "__dace_copy{}{}".format(
                    i, " * " + cpp.sym2cpp(stride) if stride != 1 else "")
                for i, stride in enumerate(dst_strides) if copy_shape[i] != 1
            ])
            if not src_index:
                src_index = "0"
            if not dst_index:
                dst_index = "0"

            # Language specific
            read_expr = self.make_read(src_def_type, dtype, src_node.label,
                                       src_expr, src_index, is_pack,
                                       packing_factor)

            # Language specific
            if dst_storage == dtypes.StorageType.FPGA_ShiftRegister:
                write_expr = self.make_shift_register_write(
                    dst_def_type, dtype, dst_node.label, dst_expr, dst_index,
                    read_expr, None, is_unpack, packing_factor, sdfg)
            else:
                write_expr = self.make_write(dst_def_type, dtype,
                                             dst_node.label, dst_expr,
                                             dst_index, read_expr, None,
                                             is_unpack, packing_factor)

            callsite_stream.write(write_expr)

            # Inject dependence pragmas (DACE semantics implies no conflict)
            for node in [src_node, dst_node]:
                if (isinstance(node.desc(sdfg), dt.Array)
                        and node.desc(sdfg).storage in [
                            dtypes.StorageType.FPGA_Local,
                            dace.StorageType.FPGA_Registers
                        ]):
                    # Language-specific
                    self.generate_no_dependence_post(callsite_stream, sdfg,
                                                     state_id, dst_node,
                                                     node.data)

            # Loop outtro
            for _ in range(num_loops):
                callsite_stream.write("}")

        else:

            self.generate_memlet_definition(sdfg, dfg, state_id, src_node,
                                            dst_node, edge, callsite_stream)

    @staticmethod
    def make_opencl_parameter(name, desc):
        if isinstance(desc, dt.Array):
            return ("hlslib::ocl::Buffer<{}, "
                    "hlslib::ocl::Access::readWrite> &{}".format(
                        desc.dtype.ctype, name))
        else:
            return (desc.as_arg(with_types=True, name=name))

    def get_next_scope_entries(self, sdfg, dfg, scope_entry):
        parent_scope_entry = dfg.entry_node(scope_entry)
        parent_scope = dfg.scope_subgraph(parent_scope_entry)

        # Get all scopes from the same level
        all_scopes = [
            node for node in parent_scope.topological_sort()
            if isinstance(node, dace.sdfg.nodes.EntryNode)
        ]

        return all_scopes[all_scopes.index(scope_entry) + 1:]

    def generate_node(self, sdfg, dfg, state_id, node, function_stream,
                      callsite_stream):
        method_name = "_generate_" + type(node).__name__
        # Fake inheritance... use this class' method if it exists,
        # otherwise fall back on CPU codegen
        if hasattr(self, method_name):

            if hasattr(node, "schedule") and node.schedule not in [
                    dtypes.ScheduleType.Default, dtypes.ScheduleType.FPGA_Device
            ]:
                warnings.warn("Found schedule {} on {} node in FPGA code. "
                              "Ignoring.".format(node.schedule,
                                                 type(node).__name__))

            getattr(self, method_name)(sdfg, dfg, state_id, node,
                                       function_stream, callsite_stream)
        else:
            old_codegen = self._cpu_codegen.calling_codegen
            self._cpu_codegen.calling_codegen = self

            self._cpu_codegen.generate_node(sdfg, dfg, state_id, node,
                                            function_stream, callsite_stream)

            self._cpu_codegen.calling_codegen = old_codegen

    def copy_memory(self, sdfg, dfg, state_id, src_node, dst_node, edge,
                    function_stream, callsite_stream):

        if isinstance(src_node, dace.sdfg.nodes.CodeNode):
            src_storage = dtypes.StorageType.Register
            try:
                src_parent = dfg.entry_node(src_node)
            except KeyError:
                src_parent = None
            dst_schedule = (None
                            if src_parent is None else src_parent.map.schedule)
        else:
            src_storage = src_node.desc(sdfg).storage

        if isinstance(dst_node, dace.sdfg.nodes.CodeNode):
            dst_storage = dtypes.StorageType.Register
        else:
            dst_storage = dst_node.desc(sdfg).storage

        try:
            dst_parent = dfg.entry_node(dst_node)
        except KeyError:
            dst_parent = None
        dst_schedule = None if dst_parent is None else dst_parent.map.schedule
        state_dfg = sdfg.nodes()[state_id]

        # Emit actual copy
        self._emit_copy(sdfg, state_id, src_node, src_storage, dst_node,
                        dst_storage, dst_schedule, edge, state_dfg,
                        function_stream, callsite_stream)

    def _generate_PipelineEntry(self, *args, **kwargs):
        self._generate_MapEntry(*args, **kwargs)

    def _is_innermost(self, scope, scope_dict, sdfg):
        to_search = list(scope)
        while len(to_search) > 0:
            x = to_search.pop()
            if (isinstance(
                    x,
                (dace.sdfg.nodes.MapEntry, dace.sdfg.nodes.PipelineEntry))):
                # Degenerate loops should not be pipelined
                fully_degenerate = True
                for begin, end, skip in x.map.range:
                    if not self._is_degenerate(begin, end, skip, sdfg)[0]:
                        fully_degenerate = False
                        break
                # Non-unrolled, non-degenerate loops must be pipelined, so we
                # are not innermost
                if not x.unroll and not fully_degenerate:
                    return False
                to_search += scope_dict[x]
            elif isinstance(x, dace.sdfg.nodes.NestedSDFG):
                for state in x.sdfg:
                    if not self._is_innermost(state.nodes(),
                                              state.scope_children(), x.sdfg):
                        return False
        return True

    @staticmethod
    def _is_degenerate(begin, end, skip, sdfg):
        try:
            begin_val = evaluate(begin, sdfg.constants)
            skip_val = evaluate(skip, sdfg.constants)
            end_val = evaluate(end, sdfg.constants)
            is_degenerate = begin_val + skip_val > end_val
            return is_degenerate, begin_val
        except TypeError:  # Cannot statically evaluate expression
            return False, begin

    def _generate_MapEntry(self, sdfg, dfg, state_id, node, function_stream,
                           callsite_stream):

        result = callsite_stream

        scope_dict = dfg.scope_dict()
        if node.map in self._unrolled_pes:

            # This is a top-level unrolled map, meaning it has been used to
            # replicate processing elements. Don't generate anything here.
            pass

        else:
            # Add extra opening brace (dynamic map ranges, closed in MapExit
            # generator)
            callsite_stream.write('{', sdfg, state_id, node)

            # Pipeline innermost loops
            scope_children = dfg.scope_children()
            scope = scope_children[node]
            is_innermost = self._is_innermost(scope, scope_children, sdfg)

            # Generate custom iterators if this is a pipelined (and thus
            # flattened) loop
            if isinstance(node, dace.sdfg.nodes.PipelineEntry):
                for i in range(len(node.map.range)):
                    result.write("long {} = {};\n".format(
                        node.map.params[i], node.map.range[i][0]))
                for var, value in node.pipeline.additional_iterators.items():
                    result.write("long {} = {};\n".format(var, value))

            is_degenerate = []
            degenerate_values = []
            for begin, end, skip in node.map.range:
                # If we know at compile-time that a loop will only have a
                # single iteration, we can replace it with a simple assignment
                b, val = self._is_degenerate(begin, end, skip, sdfg)
                is_degenerate.append(b)
                degenerate_values.append(val)
            fully_degenerate = all(is_degenerate)

            # Being this a map (each iteration is independent), we can add pragmas to ignore dependencies on data
            # that is read/written inside this map, if there are no WCR. If there are no WCR at all, we can add
            # a more generic pragma to ignore all loop-carried dependencies.
            map_exit_node = dfg.exit_node(node)
            state = sdfg.nodes()[state_id]
            candidates_in = set()
            candidates_out = set()
            is_there_a_wcr = False
            # get data that is read/written
            for _, _, _, _, memlet in state.in_edges(node):
                if memlet.data is not None:
                    desc = sdfg.arrays[memlet.data]
                    if (isinstance(desc, dt.Array) and
                        (desc.storage == dtypes.StorageType.FPGA_Global
                         or desc.storage == dtypes.StorageType.FPGA_Local)
                            and memlet.wcr is None):
                        candidates_in.add(memlet.data)
                    elif memlet.wcr is not None:
                        is_there_a_wcr = True

            for _, _, _, _, memlet in state.out_edges(map_exit_node):
                if memlet.data is not None:
                    desc = sdfg.arrays[memlet.data]
                    if (isinstance(desc, dt.Array) and
                        (desc.storage == dtypes.StorageType.FPGA_Global
                         or desc.storage == dtypes.StorageType.FPGA_Local)
                            and memlet.wcr is None):
                        candidates_out.add(memlet.data)
                    elif memlet.wcr is not None:
                        is_there_a_wcr = True
            in_out_data = candidates_in.intersection(candidates_out)

            # add pragmas

            # Generate nested loops
            if not isinstance(node, dace.sdfg.nodes.PipelineEntry):

                for i, r in enumerate(node.map.range):

                    # Add pragmas
                    if not fully_degenerate and not is_degenerate[i]:
                        if node.map.unroll:
                            self.generate_unroll_loop_pre(
                                result, None, sdfg, state_id, node)
                        elif is_innermost:
                            self.generate_pipeline_loop_pre(
                                result, sdfg, state_id, node)
                            # Do not put pragma if this is degenerate (loop does not exist)
                            self.generate_flatten_loop_pre(
                                result, sdfg, state_id, node)
                        if not node.map.unroll:
                            if len(in_out_data) > 0 and is_there_a_wcr == False:
                                # add pragma to ignore all loop carried dependencies
                                self.generate_no_dependence_pre(
                                    result, sdfg, state_id, node)
                            else:
                                # add specific pragmas
                                for candidate in in_out_data:
                                    self.generate_no_dependence_pre(
                                        result, sdfg, state_id, node, candidate)

                    var = node.map.params[i]
                    begin, end, skip = r
                    # decide type of loop variable
                    loop_var_type = "int"
                    # try to decide type of loop variable
                    try:
                        if (evaluate(begin, sdfg.constants) >= 0
                                and evaluate(skip, sdfg.constants) > 0):
                            # it could be an unsigned (uint32) variable: we need
                            # to check to the type of 'end',
                            # if we are able to determine it
                            symbols = list(dace.symbolic.symlist(end).values())
                            if len(symbols) > 0:
                                sym = symbols[0]
                                if str(sym) in sdfg.symbols:
                                    end_type = sdfg.symbols[str(sym)].dtype
                                else:
                                    # Symbol not found, try to use symbol object
                                    # or use the default symbol type (int32)
                                    end_type = sym.dtype
                            else:
                                end_type = None
                            if end_type is not None:
                                if np.dtype(end_type.dtype.type) > np.dtype(
                                        'uint32'):
                                    loop_var_type = end_type.ctype
                                elif np.issubdtype(
                                        np.dtype(end_type.dtype.type),
                                        np.unsignedinteger):
                                    loop_var_type = "size_t"
                    except (UnboundLocalError):
                        raise UnboundLocalError('Pipeline scopes require '
                                                'specialized bound values')
                    except (TypeError):
                        # Raised when the evaluation of begin or skip fails.
                        # This could occur, for example, if they are defined in terms of other symbols, which
                        # is the case in a tiled map
                        pass

                    if is_degenerate[i]:
                        result.write(
                            "{{\nconst {} {} = {}; // Degenerate loop".format(
                                loop_var_type, var, degenerate_values[i]))
                    else:
                        result.write(
                            "for ({} {} = {}; {} < {}; {} += {}) {{\n".format(
                                loop_var_type, var, cpp.sym2cpp(begin), var,
                                cpp.sym2cpp(end + 1), var, cpp.sym2cpp(skip)),
                            sdfg, state_id, node)

                    #Add unroll pragma
                    if not fully_degenerate and not is_degenerate[
                            i] and node.map.unroll:
                        self.generate_unroll_loop_post(result, None, sdfg,
                                                       state_id, node)

            else:
                pipeline = node.pipeline
                flat_it = pipeline.iterator_str()
                bound = pipeline.loop_bound_str()

                if len(in_out_data) > 0:
                    if is_there_a_wcr == False:
                        # add pragma to ignore all loop carried dependencies
                        self.generate_no_dependence_pre(result, sdfg, state_id,
                                                        node)
                    else:
                        # add specific pragmas
                        for candidate in in_out_data:
                            self.generate_no_dependence_pre(
                                result, sdfg, state_id, node, candidate)
                result.write(
                    "for (long {it} = 0; {it} < {bound}; ++{it}) {{\n".format(
                        it=flat_it, bound=node.pipeline.loop_bound_str()))
                if pipeline.init_size != 0:
                    result.write("const bool {} = {} < {};\n".format(
                        node.pipeline.init_condition(), flat_it,
                        cpp.sym2cpp(pipeline.init_size)))
                if pipeline.drain_size != 0:
                    result.write("const bool {} = {} >= {};\n".format(
                        node.pipeline.drain_condition(), flat_it,
                        bound + (" - " + cpp.sym2cpp(pipeline.drain_size)
                                 if pipeline.drain_size != 0 else "")))

            # Add pragmas
            if not fully_degenerate:
                if not node.map.unroll:
                    if is_innermost:
                        self.generate_pipeline_loop_post(
                            result, sdfg, state_id, node)
                        self.generate_flatten_loop_post(result, sdfg, state_id,
                                                        node)
                    # add pragmas for data read/written inside this map, but only for local arrays
                    for candidate in in_out_data:
                        if sdfg.arrays[
                                candidate].storage != dtypes.StorageType.FPGA_Global:
                            self.generate_no_dependence_post(
                                result, sdfg, state_id, node, candidate)

        # Emit internal transient array allocation
        to_allocate = dace.sdfg.local_transients(sdfg, sdfg.node(state_id),
                                                 node)
        allocated = set()
        for child in dfg.scope_children()[node]:
            if not isinstance(child, dace.sdfg.nodes.AccessNode):
                continue
            if child.data not in to_allocate or child.data in allocated:
                continue
            allocated.add(child.data)
            self._dispatcher.dispatch_allocate(sdfg, dfg, state_id, child, None,
                                               result)

    def _generate_PipelineExit(self, *args, **kwargs):
        self._generate_MapExit(*args, **kwargs)

    def _generate_MapExit(self, sdfg, dfg, state_id, node, function_stream,
                          callsite_stream):
        scope_dict = dfg.scope_dict()
        entry_node = scope_dict[node]
        if entry_node.map in self._unrolled_pes:
            # This was generated as unrolled processing elements, no need to
            # generate anything here
            return
        if isinstance(node, dace.sdfg.nodes.PipelineExit):
            flat_it = node.pipeline.iterator_str()
            bound = node.pipeline.loop_bound_str()
            pipeline = node.pipeline
            cond = []
            if pipeline.init_size != 0 and pipeline.init_overlap == False:
                cond.append("!" + pipeline.init_condition())
            if pipeline.drain_size != 0 and pipeline.drain_overlap == False:
                cond.append("!" + pipeline.drain_condition())
            if len(cond) > 0:
                callsite_stream.write("if ({}) {{".format(" && ".join(cond)))
            # ranges could have been defined in terms of floor/ceiling. Before printing the code
            # they are converted from a symbolic expression to a C++ compilable expression
            for it, r in reversed(list(zip(pipeline.params, pipeline.range))):
                callsite_stream.write(
                    "if ({it} >= {end}) {{\n{it} = {begin};\n".format(
                        it=it,
                        begin=dace.symbolic.symstr(r[0]),
                        end=dace.symbolic.symstr(r[1])))
            for it, r in zip(pipeline.params, pipeline.range):
                callsite_stream.write(
                    "}} else {{\n{it} += {step};\n}}\n".format(
                        it=it, step=dace.symbolic.symstr(r[2])))
            if len(cond) > 0:
                callsite_stream.write("}\n")
            callsite_stream.write("}\n}\n")
        else:
            self._cpu_codegen._generate_MapExit(sdfg, dfg, state_id, node,
                                                function_stream,
                                                callsite_stream)

    def generate_kernel(self, sdfg, state, kernel_name, subgraphs,
                        function_stream, callsite_stream):
        if self._in_device_code:
            raise cgx.CodegenError("Tried to generate kernel from device code")
        self._in_device_code = True
        self._cpu_codegen._packed_types = True
        kernel_stream = CodeIOStream()

        # Actual kernel code generation
        self.generate_kernel_internal(sdfg, state, kernel_name, subgraphs,
                                      kernel_stream, function_stream,
                                      callsite_stream)
        self._kernel_count = self._kernel_count + 1
        self._in_device_code = False
        self._cpu_codegen._packed_types = False

        # Store code strings to be passed to compilation phase
        self._kernel_codes.append((kernel_name, kernel_stream.getvalue()))

        self._allocated_global_arrays = set()

    def generate_modules(self, sdfg, state, kernel_name, subgraphs,
                         subgraph_parameters, module_stream, entry_stream,
                         host_stream):
        """Main entry function for generating a Xilinx kernel."""

        # Module generation
        for subgraph in subgraphs:
            # Traverse to find first tasklets reachable in topological order
            to_traverse = subgraph.source_nodes()
            seen = set()
            tasklet_list = []
            access_nodes = []
            while len(to_traverse) > 0:
                n = to_traverse.pop()
                if n in seen:
                    continue
                seen.add(n)
                if (isinstance(n, dace.sdfg.nodes.Tasklet)
                        or isinstance(n, dace.sdfg.nodes.NestedSDFG)):
                    tasklet_list.append(n)
                else:
                    if isinstance(n, dace.sdfg.nodes.AccessNode):
                        access_nodes.append(n)
                    for e in subgraph.out_edges(n):
                        if e.dst not in seen:
                            to_traverse.append(e.dst)
            # Name module according to all reached tasklets (can be just one)
            labels = [
                n.label.replace(" ", "_") + f"_{state.node_id(n)}"
                for n in tasklet_list
            ]
            # If there are no tasklets, name it after access nodes in the
            # subgraph
            if len(labels) == 0:
                labels = [n.label.replace(" ", "_") for n in access_nodes]
            if len(labels) == 0:
                raise RuntimeError("Expected at least one tasklet or data node")
            module_name = "_".join(labels)

            self.generate_module(sdfg, state, module_name, subgraph,
                                 subgraph_parameters[subgraph], module_stream,
                                 entry_stream, host_stream)

    def generate_nsdfg_header(self, sdfg, state, state_id, node,
                              memlet_references, sdfg_label):
        return self._cpu_codegen.generate_nsdfg_header(sdfg,
                                                       state,
                                                       state_id,
                                                       node,
                                                       memlet_references,
                                                       sdfg_label,
                                                       state_struct=False)

    def generate_nsdfg_call(self, sdfg, state, node, memlet_references,
                            sdfg_label):
        return self._cpu_codegen.generate_nsdfg_call(sdfg,
                                                     state,
                                                     node,
                                                     memlet_references,
                                                     sdfg_label,
                                                     state_struct=False)

    def generate_nsdfg_arguments(self, sdfg, dfg, state, node):
        return self._cpu_codegen.generate_nsdfg_arguments(
            sdfg, state, dfg, node)

    def generate_host_function_boilerplate(self, sdfg, state, kernel_name,
                                           parameters, nested_global_transients,
                                           host_code_stream, header_stream,
                                           callsite_stream):

        # Generates:
        # - Definition of wrapper function in caller code
        # - Definition of kernel function in host code file
        # - Signature and opening brace of host code function in host code file

        # We exclude nested transients from the CPU code function call, as they
        # have not yet been allocated at this point
        nested_transient_set = {n.data for n in nested_global_transients}

        seen = set(nested_transient_set)
        kernel_args_call_host = []
        kernel_args_opencl = []

        # Include state in args
        kernel_args_opencl.append(f'{self._global_sdfg.name}_t *__state')
        kernel_args_call_host.append(f'__state')

        for is_output, argname, arg, _ in parameters:
            # Streams and Views are not passed as arguments
            if not isinstance(arg, dt.Stream) and not isinstance(arg, dt.View):
                kernel_args_call_host.append(arg.as_arg(False, name=argname))
                kernel_args_opencl.append(
                    FPGACodeGen.make_opencl_parameter(argname, arg))

        kernel_args_call_host = dtypes.deduplicate(kernel_args_call_host)
        kernel_args_opencl = dtypes.deduplicate(kernel_args_opencl)

        host_function_name = "__dace_runkernel_{}".format(kernel_name)
        # Write OpenCL host function
        host_code_stream.write(
            """\
DACE_EXPORTED void {host_function_name}({kernel_args_opencl}) {{
  hlslib::ocl::Program program = __state->fpga_context->Get().CurrentlyLoadedProgram();"""
            .format(host_function_name=host_function_name,
                    kernel_args_opencl=", ".join(kernel_args_opencl)))

        header_stream.write("\n\nDACE_EXPORTED void {}({});\n\n".format(
            host_function_name, ", ".join(kernel_args_opencl)))

        callsite_stream.write("{}({});".format(
            host_function_name, ", ".join(kernel_args_call_host)))

        # Any extra transients stored in global memory on the FPGA must now be
        # allocated and passed to the kernel
        for arr_node in nested_global_transients:
            self._dispatcher.dispatch_allocate(sdfg, state, None, arr_node,
                                               None, host_code_stream)

    def _generate_Tasklet(self, *args, **kwargs):
        # Call CPU implementation with this code generator as callback
        self._cpu_codegen._generate_Tasklet(*args, codegen=self, **kwargs)

    def define_out_memlet(self, sdfg, state_dfg, state_id, src_node, dst_node,
                          edge, function_stream, callsite_stream):
        self._dispatcher.dispatch_copy(src_node, dst_node, edge, sdfg,
                                       state_dfg, state_id, function_stream,
                                       callsite_stream)

    def process_out_memlets(self, *args, **kwargs):
        # Call CPU implementation with this code generator as callback
        self._cpu_codegen.process_out_memlets(*args, codegen=self, **kwargs)

    def generate_tasklet_preamble(self, *args, **kwargs):
        # Fall back on CPU implementation
        self._cpu_codegen.generate_tasklet_preamble(*args, **kwargs)

    def generate_tasklet_postamble(self, sdfg, dfg, state_id, node,
                                   function_stream, before_memlets_stream,
                                   after_memlets_stream):
        # Inject dependency pragmas on memlets
        for edge in dfg.out_edges(node):
            datadesc = sdfg.arrays[edge.data.data]
            if (isinstance(datadesc, dt.Array)
                    and (datadesc.storage == dace.StorageType.FPGA_Local
                         or datadesc.storage == dace.StorageType.FPGA_Registers)
                    and not cpp.is_write_conflicted(dfg, edge)
                    and self._dispatcher.defined_vars.has(edge.src_conn)):

                self.generate_no_dependence_post(after_memlets_stream, sdfg,
                                                 state_id, node, edge.src_conn)

    def make_ptr_vector_cast(self, *args, **kwargs):
        return cpp.make_ptr_vector_cast(*args, **kwargs)

    def make_ptr_assignment(self, *args, **kwargs):
        return self._cpu_codegen.make_ptr_assignment(*args,
                                                     codegen=self,
                                                     **kwargs)<|MERGE_RESOLUTION|>--- conflicted
+++ resolved
@@ -262,11 +262,6 @@
                  - A dictionary mapping from each processing element subgraph
                    to which parameters it needs (from the total list of
                    parameters).
-<<<<<<< HEAD
-                 - Symbol parameters that must be passed from the host to the
-                   kernel.
-=======
->>>>>>> 72520b9f
                  - Parameters that must be passed to the kernel from the host,
                    but that do not exist before the CPU calls the kernel
                    wrapper.
