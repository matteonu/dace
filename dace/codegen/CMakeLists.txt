# Copyright 2019-2020 ETH Zurich and the DaCe authors. All rights reserved.
cmake_minimum_required(VERSION 3.15)
project(dace_program)

# General options
set(DACE_PROGRAM_NAME "dace_program" CACHE STRING "Name of DaCe program")
set(DACE_SRC_DIR "" CACHE STRING "Root directory of generated code files")
set(DACE_FILES "" CACHE STRING "List of host code files relative to the root of the source directory")
set(DACE_LIBS "" CACHE STRING "Extra libraries")
set(HLSLIB_PART_NAME "${DACE_XILINX_PART_NAME}")

# FPGA specific
set(DACE_FPGA_AUTOBUILD_BITSTREAM OFF CACHE STRING "Automatically build bitstreams if they are not present.")

# Allow passing flags to various stages of Xilinx compilation process
set(DACE_XILINX_MODE "simulation" CACHE STRING "Type of compilation/execution [simulation/software_emulation/hardware_emulation/hardware].")
set(DACE_XILINX_HOST_FLAGS "" CACHE STRING "Extra flags to host code")
set(DACE_XILINX_SYNTHESIS_FLAGS "" CACHE STRING "Extra flags for performing high-level synthesis")
set(DACE_XILINX_BUILD_FLAGS "" CACHE STRING "Extra flags to xocc build phase")
set(DACE_XILINX_TARGET_CLOCK 200 CACHE STRING "Target clock frequency of FPGA kernel")
set(DACE_XILINX_PART_NAME "xcu280-fsvh2892-2L-e" CACHE STRING "Xilinx chip to target from HLS")
set(DACE_XILINX_TARGET_PLATFORM "xilinx_u280_xdma_201920_1" CACHE STRING "Vitis platform to target")
set(DACE_XILINX_ENABLE_DEBUGGING OFF CACHE STRING "Inject debugging cores to kernel build (always on for simulation/emulation)")

# Intel FPGA options 
set(DACE_INTELFPGA_MODE "simulation" CACHE STRING "Type of compilation/execution [emulator/simulator/hardare].")
set(DACE_INTELFPGA_HOST_FLAGS "" CACHE STRING "Extra flags to host compiler.")
set(DACE_INTELFPGA_KERNEL_FLAGS "" CACHE STRING "Extra flags to kernel compiler.")
set(DACE_INTELFPGA_TARGET_BOARD "a10gx" CACHE STRING "Target FPGA board.")
set(DACE_INTELFPGA_ENABLE_DEBUGGING OFF CACHE STRING "Enable debugging.")
set(DACE_INTELFPGA_SMI_RENDEZVOUS ON CACHE STRING "Use rendezvous in P2P communications.")
set(DACE_INTELFPGA_SMI_NUM_RANKS 2 CACHE STRING "Number of ranks used for emulation.")

# Target detection
set(DACE_ENABLE_MPI OFF)
set(DACE_ENABLE_CUDA OFF)
set(DACE_ENABLE_HIP OFF)
set(DACE_ENABLE_XILINX OFF)
set(DACE_ENABLE_INTELFPGA OFF)
set(DACE_ENABLE_RTL OFF)

# Split list by target
foreach(DACE_FILE ${DACE_FILES})
  # Extract the target from the folder name
  get_filename_component(DACE_FILE_NAME "${DACE_FILE}" NAME_WE)
  get_filename_component(DACE_FILE_EXT "${DACE_FILE}" EXT)
  get_filename_component(DACE_FILE_SUBDIR "${DACE_FILE}" DIRECTORY)
  get_filename_component(DACE_FILE_DIR "${DACE_FILE_SUBDIR}" DIRECTORY)
  get_filename_component(DACE_FILE_TARGET "${DACE_FILE_DIR}" NAME)
  get_filename_component(DACE_FILE_TARGET_TYPE "${DACE_FILE_SUBDIR}" NAME)
  if(DACE_FILE_TARGET STREQUAL "")
    # If there is no subtype, the directory of the file is the target directly
    set(DACE_FILE_TARGET ${DACE_FILE_TARGET_TYPE})
    set(DACE_FILE_TARGET_TYPE "")
  endif()
  # Make the path absolute
  set(DACE_FILE ${DACE_SRC_DIR}/${DACE_FILE})
  # Now treat the file according to the deduced target
  if(${DACE_FILE_TARGET} STREQUAL "cuda")
    if(${DACE_FILE_TARGET_TYPE} MATCHES "hip")
      set(DACE_ENABLE_HIP ON)
      set(DACE_HIP_FILES ${DACE_HIP_FILES} ${DACE_FILE})
    else()
      set(DACE_ENABLE_CUDA ON)
      set(DACE_CUDA_FILES ${DACE_CUDA_FILES} ${DACE_FILE})
    endif()
  elseif(${DACE_FILE_TARGET} STREQUAL "xilinx")
    set(DACE_ENABLE_XILINX ON)
    if(DACE_FILE_TARGET_TYPE MATCHES "host") 
      set(DACE_XILINX_HOST_FILES ${DACE_XILINX_HOST_FILES} ${DACE_FILE})
    elseif(DACE_FILE_EXT MATCHES ".cpp")
      set(DACE_XILINX_KERNEL_FILES ${DACE_XILINX_KERNEL_FILES} ${DACE_FILE})
    endif()
  elseif(${DACE_FILE_TARGET} STREQUAL "intel_fpga")
    set(DACE_ENABLE_INTELFPGA ON)
    if(DACE_FILE_TARGET_TYPE MATCHES "host") 
      set(DACE_INTELFPGA_HOST_FILES ${DACE_INTELFPGA_HOST_FILES} ${DACE_FILE})
    else()
      set(DACE_INTELFPGA_KERNEL_FILES ${DACE_INTELFPGA_KERNEL_FILES} ${DACE_FILE})
    endif()
elseif(${DACE_FILE_TARGET} STREQUAL "intel_fpga_smi")
    set(DACE_ENABLE_INTELFPGA ON)
    set(DACE_ENABLE_SMI ON)
    if(DACE_FILE_TARGET_TYPE MATCHES "host")
      set(DACE_INTELFPGA_HOST_FILES ${DACE_INTELFPGA_HOST_FILES} ${DACE_FILE})
    else()
      set(DACE_INTELFPGA_KERNEL_FILES ${DACE_INTELFPGA_KERNEL_FILES} ${DACE_FILE})
    endif()
  elseif(${DACE_FILE_TARGET} STREQUAL "mpi")
    set(DACE_ENABLE_MPI ON)
    set(DACE_CPP_FILES ${DACE_CPP_FILES} ${DACE_FILE})
  elseif(${DACE_FILE_TARGET} STREQUAL "rtl")
    set(DACE_ENABLE_RTL ON)
    if(DACE_FILE_EXT MATCHES ".v" OR DACE_FILE_EXT MATCHES ".sv")
      set(DACE_RTL_FILES ${DACE_RTL_FILES} ${DACE_FILE})
    elseif(DACE_FILE_EXT MATCHES ".cpp")
      set(DACE_HOST_FILES ${DACE_HOST_FILES} ${DACE_FILE})
    endif()
  else()
    set(DACE_CPP_FILES ${DACE_CPP_FILES} ${DACE_FILE})
  endif()
endforeach()

# Internal dependencies
set(DACE_RUNTIME_DIR ${CMAKE_SOURCE_DIR}/../runtime)
include_directories(${DACE_RUNTIME_DIR}/include)

# Global DaCe external dependencies 
find_package(Threads REQUIRED)
find_package(OpenMP REQUIRED COMPONENTS CXX)
set(CMAKE_CXX_FLAGS "${CMAKE_CXX_FLAGS} ${OpenMP_CXX_FLAGS}")
add_definitions(-DDACE_BINARY_DIR=\"${CMAKE_BINARY_DIR}\")
set(DACE_LIBS ${DACE_LIBS} ${CMAKE_THREAD_LIBS_INIT} ${OpenMP_CXX_LIBRARIES})
if(DACE_ENABLE_MPI OR DACE_ENABLE_SMI)
  find_package(MPI REQUIRED)
  include_directories(${MPI_CXX_INCLUDE_PATH})
  set(DACE_LIBS ${DACE_LIBS} ${MPI_CXX_LIBRARIES})
endif()

if(DACE_ENABLE_CUDA)
  find_package(CUDA REQUIRED)
  set(CUDA_PROPAGATE_HOST_FLAGS OFF)
  include_directories(${CUDA_INCLUDE_DIRS})
  if (MSVC_IDE)
    link_directories(${CUDA_TOOLKIT_ROOT_DIR}/lib/x64)
  else()
    link_directories(${CUDA_TOOLKIT_ROOT_DIR}/lib64)
  endif()
  set(DACE_LIBS ${DACE_LIBS} ${CUDA_LIBRARIES})
  add_definitions(-DWITH_CUDA)

  if (MSVC_IDE)
    if (${CMAKE_VERSION} VERSION_LESS "3.15.0")
      message("WARNING: CMake versions older than 3.15 are known to cause issues with CUDA builds on Windows.")
    endif()
    cmake_policy(SET CMP0091 NEW)
  endif()
endif()

if(DACE_ENABLE_HIP)
  add_definitions(-DWITH_CUDA)
  add_definitions(-DWITH_HIP)

  # Load once to find HIP path... (due to some issue in FindHIP.cmake)
  find_package(HIP REQUIRED)
  get_filename_component(HIP_PATH "${HIP_HIPCC_EXECUTABLE}" DIRECTORY)
  set(HIP_PATH "${HIP_PATH}/..")
  get_filename_component(HIP_PATH "${HIP_PATH}" ABSOLUTE)
  set(CMAKE_MODULE_PATH "${HIP_PATH}/cmake;${HIP_PATH}/hip/cmake" ${CMAKE_MODULE_PATH})
  # ...Then load again to get the macros
  find_package(HIP REQUIRED)

endif()

# Function for performing deferred variable expansion
function(expand_deferred_variables VAR_NAME)
  string(REGEX MATCHALL "_DACE_CMAKE_EXPAND{(.+)}" EXPAND_VARS 
         "${${VAR_NAME}}")
  foreach(EXPAND_VAR ${EXPAND_VARS})
      # Extract only the variable name
      string(REGEX REPLACE "_DACE_CMAKE_EXPAND{(.+)}" "\\1"
             EXPAND_VAR ${EXPAND_VAR})
      # Now expand the variable and substitute it back into the original
      # variable
      string(REGEX REPLACE "_DACE_CMAKE_EXPAND{${EXPAND_VAR}}"
             "${${EXPAND_VAR}}" ${VAR_NAME} ${${VAR_NAME}})
  endforeach()
  # Have to explicitly set parent scope, otherwise this will have no effect
  set(${VAR_NAME} ${${VAR_NAME}} PARENT_SCOPE)
endfunction()

# Environment-specified external dependencies 
if (${CMAKE_VERSION} VERSION_LESS ${DACE_ENV_MINIMUM_VERSION})
  message(FATAL_ERROR "Packages require CMake version >= ${DACE_ENV_MINIMUM_VERSION}.")
endif()
# Include any CMake files specified
foreach(CMAKE_FILE ${DACE_ENV_CMAKE_FILES})
  include(${CMAKE_FILE})
endforeach()
# Hideous way of "zipping" keys and values passed separately. Couldn't find a
# better way of doing this in CMake.
list(LENGTH DACE_ENV_VAR_KEYS NUM_ENV_VARS)
math(EXPR VARS_END "${NUM_ENV_VARS}-1")
if(${NUM_ENV_VARS} GREATER 0)
  foreach(i RANGE ${VARS_END})
    list(GET DACE_ENV_VAR_KEYS ${i} KEY)
    list(GET DACE_ENV_VAR_VALUES ${i} VAL)
    expand_deferred_variables(VAL)
    set(${KEY} ${VAL})
  endforeach()
endif()
foreach(PACKAGE_NAME ${DACE_ENV_PACKAGES})
  find_package(${PACKAGE_NAME} REQUIRED)
endforeach()
# Un-escape and expand environment arguments, now that packages have been found
foreach(VAR_NAME DACE_ENV_INCLUDES DACE_ENV_LIBRARIES DACE_ENV_COMPILE_FLAGS
                 DACE_ENV_LINK_FLAGS DACE_ENV_VAR_VALUES)
    expand_deferred_variables(${VAR_NAME})
endforeach()
# Now evaluate variables again, in case some of them contained unexpanded
# values depending on packages
if(${NUM_ENV_VARS} GREATER 0)
  foreach(i RANGE ${VARS_END})
    list(GET DACE_ENV_VAR_KEYS ${i} KEY)
    list(GET DACE_ENV_VAR_VALUES ${i} VAL)
    set(${KEY} ${VAL})
  endforeach()
endif()
# Configure specified include directories, libraries, and flags
string(REPLACE " " ";" DACE_ENV_INCLUDES "${DACE_ENV_INCLUDES}")
string(REPLACE " " ";" DACE_ENV_LIBRARIES "${DACE_ENV_LIBRARIES}")
include_directories(${DACE_ENV_INCLUDES})
set(DACE_LIBS ${DACE_LIBS} ${DACE_ENV_LIBRARIES})
set(CMAKE_CXX_FLAGS "${CMAKE_CXX_FLAGS} ${DACE_ENV_COMPILE_FLAGS}")
set(CMAKE_SHARED_LINKER_FLAGS "${CMAKE_SHARED_LINKER_FLAGS} ${DACE_ENV_LINK_FLAGS}")
set(CMAKE_EXE_LINKER_FLAGS "${CMAKE_EXE_LINKER_FLAGS} ${DACE_ENV_LINK_FLAGS}")
set(CMAKE_STATIC_LINKER_FLAGS "${CMAKE_STATIC_LINKER_FLAGS} ${DACE_ENV_LINK_FLAGS}")
set(CMAKE_MODULE_LINKER_FLAGS "${CMAKE_MODULE_LINKER_FLAGS} ${DACE_ENV_LINK_FLAGS}")

if(DACE_ENABLE_XILINX OR DACE_ENABLE_INTELFPGA)
  set(DACE_HLSLIB_DIR ${CMAKE_SOURCE_DIR}/../external/hlslib)
  set(CMAKE_MODULE_PATH ${CMAKE_MODULE_PATH} ${DACE_HLSLIB_DIR}/cmake)
  include_directories(SYSTEM ${DACE_HLSLIB_DIR}/include)
endif()
if(DACE_ENABLE_XILINX)
  find_package(Vitis REQUIRED)
  include_directories(SYSTEM ${Vitis_INCLUDE_DIRS})
  add_definitions(-DDACE_XILINX -DDACE_VITIS_DIR=\"${VITIS_ROOT_DIR}\")
  set(DACE_LIBS ${DACE_LIBS} ${Vitis_LIBRARIES})
endif()
if(DACE_ENABLE_INTELFPGA)
  find_package(IntelFPGAOpenCL REQUIRED)
  include_directories(SYSTEM ${IntelFPGAOpenCL_INCLUDE_DIRS})
  add_definitions(-DDACE_INTELFPGA)
  set(DACE_LIBS ${DACE_LIBS} ${IntelFPGAOpenCL_LIBRARIES})
  if(DACE_ENABLE_SMI)
    set(DACE_SMI_DIR ${CMAKE_SOURCE_DIR}/../external/SMI)
    include_directories(SYSTEM ${DACE_SMI_DIR}/include)
  endif()
endif()

# Create CUDA object files
if(DACE_ENABLE_CUDA)
  # Get local CUDA architectures
  if (NOT DEFINED LOCAL_CUDA_ARCHITECTURES)
      execute_process(COMMAND "${CUDA_NVCC_EXECUTABLE}" "-ccbin" "${CMAKE_CXX_COMPILER}" "--run"
                      "${CMAKE_SOURCE_DIR}/tools/get_cuda_arch.cpp"
                      OUTPUT_VARIABLE _arch_out RESULT_VARIABLE _arch_res
                      ERROR_QUIET OUTPUT_STRIP_TRAILING_WHITESPACE)

      if(_arch_res EQUAL 0)
        string(REGEX REPLACE "\n" ";" _arch_out "${_arch_out}")
        list(GET _arch_out -1 _local_arch)
        string(REGEX REPLACE " " ";" _local_arch "${_local_arch}")
        set(LOCAL_CUDA_ARCHITECTURES "${_local_arch}" CACHE STRING "Detected local GPUs for compilation")
        message(STATUS "Local CUDA architectures detected: ${LOCAL_CUDA_ARCHITECTURES}")
      else()
        set(LOCAL_CUDA_ARCHITECTURES "" CACHE STRING "Detected local GPUs for compilation")
        message(STATUS "No local CUDA-capable GPUs found")
      endif()
  endif()

  # Add flags to compile for local CUDA architectures
  foreach(var ${LOCAL_CUDA_ARCHITECTURES})
    list(APPEND CUDA_NVCC_FLAGS -gencode arch=compute_${var},code=sm_${var})
  endforeach()

  cuda_include_directories(${DACE_RUNTIME_DIR}/include)
  cuda_compile(DACE_CUDA_OBJECTS ${DACE_CUDA_FILES})
  set(DACE_OBJECTS ${DACE_OBJECTS} ${DACE_CUDA_OBJECTS})
endif() # DACE_ENABLE_CUDA


# Create HIP object files
if(DACE_ENABLE_HIP)
  # Get local AMD architectures
  if (NOT DEFINED LOCAL_HIP_ARCHITECTURES)
    # Compile and run a test program
    execute_process(COMMAND ${HIP_HIPCC_EXECUTABLE} "${CMAKE_SOURCE_DIR}/tools/get_hip_arch.cpp" -o
      "${CMAKE_CURRENT_BINARY_DIR}/hiparch"
      OUTPUT_VARIABLE _arch_compout
      RESULT_VARIABLE _arch_res)
    if(_arch_res EQUAL 0)
      execute_process(COMMAND "${CMAKE_CURRENT_BINARY_DIR}/hiparch"
      OUTPUT_VARIABLE _arch_out
      RESULT_VARIABLE _arch_runres)
    endif()

    if((_arch_res EQUAL 0) AND (_arch_runres EQUAL 0))
      string(REGEX REPLACE "\n" ";" _arch_out "${_arch_out}")
      list(GET _arch_out -1 _local_arch)
      string(REGEX REPLACE " " ";" _local_arch "${_local_arch}")
      set(LOCAL_HIP_ARCHITECTURES "${_local_arch}" CACHE STRING "Detected local AMD GPUs for compilation")
      message(STATUS "Local AMD HIP architectures detected: ${LOCAL_HIP_ARCHITECTURES}")
    else()
      if(_arch_res EQUAL 0)
        set(LOCAL_HIP_ARCHITECTURES "" CACHE STRING "Detected local AMD GPUs for compilation")
      endif()
      message(STATUS "No local HIP-capable GPUs found")
    endif()
  endif()

  # Add flags to compile for local AMD architectures
  foreach(var ${LOCAL_HIP_ARCHITECTURES})
    list(APPEND HIP_HIPCC_FLAGS --offload-arch=gfx${var})
  endforeach()

  # Add flags from dace config
  list(APPEND HIP_HIPCC_FLAGS ${EXTRA_HIP_FLAGS})

  # Add include directories for other files
  set(DACE_LIBS ${DACE_LIBS} hip::host)

  set_source_files_properties(${DACE_HIP_FILES} PROPERTIES HIP_SOURCE_PROPERTY_FORMAT 1)
  hip_prepare_target_commands(${DACE_PROGRAM_NAME} OBJ DACE_HIP_OBJECTS DACE_HIP_SOURCES ${DACE_HIP_FILES})
  set(DACE_OBJECTS ${DACE_OBJECTS} ${DACE_HIP_OBJECTS})
endif() # DACE_ENABLE_HIP


# Create Xilinx object files
if(DACE_ENABLE_XILINX)

  if((NOT (DACE_XILINX_MODE STREQUAL "hardware")) OR DACE_XILINX_ENABLE_DEBUGGING)
    set(DACE_XILINX_HOST_FLAGS "${DACE_XILINX_HOST_FLAGS} -g")
    set(DACE_XILINX_SYNTHESIS_FLAGS "${DACE_XILINX_SYNTHESIS_FLAGS} -g")
  endif()

  set_source_files_properties(${DACE_XILINX_KERNEL_FILES} ${DACE_XILINX_HOST_FILES} PROPERTIES COMPILE_FLAGS "${DACE_XILINX_HOST_FLAGS}")
  set_source_files_properties(${DACE_XILINX_KERNEL_FILES} PROPERTIES COMPILE_FLAGS "-DDACE_XILINX_DEVICE_CODE ${DACE_XILINX_HOST_FLAGS}")
  set(DACE_OBJECTS ${DACE_OBJECTS} ${DACE_XILINX_KERNEL_FILES} ${DACE_XILINX_HOST_FILES})

  if(((${Vitis_MAJOR_VERSION} LESS 2018) AND
      (${Vitis_MINOR_VERSION} LESS 3)) OR ${Vitis_MAJOR_VERSION} LESS 2017)
    add_definitions(-DHLSLIB_LEGACY_SDX=1)
  else()
    add_definitions(-DHLSLIB_LEGACY_SDX=0)
  endif()

  if(DACE_XILINX_MODE STREQUAL "simulation")
    # This will cause the OpenCL calls to instead call a simulation code
    # running on the host
    add_definitions(-DHLSLIB_SIMULATE_OPENCL)
  endif()

  set(DACE_XILINX_SYNTHESIS_FLAGS "${DACE_XILINX_SYNTHESIS_FLAGS} -DDACE_SYNTHESIS -DDACE_XILINX -DDACE_XILINX_DEVICE_CODE -DHLSLIB_SYNTHESIS -std=c++11")
  if(NOT Vitis_USE_VITIS_HLS)
    set(DACE_XILINX_SYNTHESIS_FLAGS "${DACE_XILINX_SYNTHESIS_FLAGS} -D__VIVADO_HLS__")
  else()
    set(DACE_XILINX_SYNTHESIS_FLAGS "${DACE_XILINX_SYNTHESIS_FLAGS} -D__VITIS_HLS__")
  endif()

  string(REPLACE " " ";" DACE_XILINX_BUILD_FLAGS_INTERNAL
         "${DACE_XILINX_BUILD_FLAGS}")

  set(VITIS_BUILD_FLAGS
    -s
    -O3
    -I${CMAKE_SOURCE_DIR}/include
    -I${CMAKE_SOURCE_DIR}/../external/hlslib/include
    -I${CMAKE_SOURCE_DIR}/../runtime/include
    -I${CMAKE_BINARY_DIR}
    --platform ${DACE_XILINX_TARGET_PLATFORM}
    ${DACE_XILINX_BUILD_FLAGS_INTERNAL}
    --kernel_frequency ${DACE_XILINX_TARGET_CLOCK})

  # Add synthesis and build commands
  set(DACE_SYNTHESIS_TARGETS)

  foreach(DACE_KERNEL_FILE ${DACE_XILINX_KERNEL_FILES})
    get_filename_component(DACE_KERNEL_NAME ${DACE_KERNEL_FILE} NAME)
    get_filename_component(DACE_KERNEL_DIRECTORY ${DACE_KERNEL_FILE} DIRECTORY)
    string(REGEX REPLACE "(.+).cpp" "\\1" DACE_KERNEL_NAME "${DACE_KERNEL_NAME}")
    string(REPLACE " " ";" DACE_XILINX_SYNTHESIS_FLAGS_INTERNAL ${DACE_XILINX_SYNTHESIS_FLAGS})
    set(DACE_VITIS_KERNEL_FILES ${DACE_VITIS_KERNEL_FILES} ${DACE_KERNEL_FILE})
    configure_file(${CMAKE_SOURCE_DIR}/Xilinx_HLS.tcl.in Synthesize_${DACE_KERNEL_NAME}.tcl)
    add_custom_target(xilinx_synthesis_${DACE_KERNEL_NAME} COMMAND ${Vitis_HLS} -f Synthesize_${DACE_KERNEL_NAME}.tcl) 
    set(DACE_SYNTHESIS_TARGETS ${DACE_SYNTHESIS_TARGETS} xilinx_synthesis_${DACE_KERNEL_NAME})

    if(Vitis_IS_LEGACY)
      set(VITIS_BUILD_FLAGS ${VITIS_BUILD_FLAGS}
      --xp prop:kernel.${DACE_KERNEL_NAME}.kernel_flags="${DACE_XILINX_SYNTHESIS_FLAGS}")
    else()
      set(VITIS_BUILD_FLAGS ${VITIS_BUILD_FLAGS}
          --advanced.prop kernel.${DACE_KERNEL_NAME}.kernel_flags="${DACE_XILINX_SYNTHESIS_FLAGS}")
    endif()

    # Load kernel memory interface assignments
    file(STRINGS
         ${DACE_KERNEL_DIRECTORY}/${DACE_KERNEL_NAME}_memory_interfaces.csv
         _ASSIGNMENTS)
    foreach(_ASSIGNMENT ${_ASSIGNMENTS})
      string(REPLACE "," ";" _ASSIGNMENT ${_ASSIGNMENT})
      list(GET _ASSIGNMENT 0 _INTERFACE_NAME)
      list(GET _ASSIGNMENT 1 _INTERFACE_TYPE)
      list(GET _ASSIGNMENT 2 _INTERFACE_INDEX)
      set(VITIS_BUILD_FLAGS ${VITIS_BUILD_FLAGS}
          --sp "${DACE_KERNEL_NAME}_1.m_axi_${_INTERFACE_NAME}:${_INTERFACE_TYPE}[${_INTERFACE_INDEX}]")
    endforeach()

  endforeach()

  add_custom_target(xilinx_synthesis DEPENDS ${DACE_SYNTHESIS_TARGETS})

  if(Vitis_IS_LEGACY)
    set(VITIS_BUILD_FLAGS ${VITIS_BUILD_FLAGS} --max_memory_ports all)
  endif()

  if((NOT (DACE_XILINX_MODE STREQUAL "hardware")) OR DACE_XILINX_ENABLE_DEBUGGING)
    # TODO: add Chipscope debugging on memory interfaces. Need to pass
    # interfaces from codegen to CMake in order to do this.
    message(STATUS "Enabled debugging/profiling for Xilinx targets.")
    set(VITIS_BUILD_FLAGS ${VITIS_BUILD_FLAGS}
        --profile_kernel "data:all:all:all"
        --profile_kernel "stall:all:all"
        --profile_kernel "exec:all:all")
  endif()

  if(Vitis_MAJOR_VERSION LESS 2018 AND Vitis_MINOR_VERSION LESS 3)

    add_custom_command(
      OUTPUT ${DACE_PROGRAM_NAME}_sw_emu.xclbin
      COMMAND XILINX_PATH=${CMAKE_BINARY_DIR} ${Vitis_COMPILER}
      ${VITIS_BUILD_FLAGS}
      -t sw_emu
      ${DACE_VITIS_KERNEL_FILES}
      -o ${DACE_PROGRAM_NAME}_sw_emu.xclbin
      DEPENDS ${DACE_VITIS_KERNEL_FILES})

    add_custom_target(xilinx_build_${DACE_PROGRAM_NAME}_software_emulation
                      DEPENDS ${DACE_PROGRAM_NAME}_sw_emu.xclbin)

    add_custom_command(
      OUTPUT ${DACE_PROGRAM_NAME}_hw_emu.xclbin
      COMMAND XILINX_PATH=${CMAKE_BINARY_DIR} ${Vitis_COMPILER}
      ${VITIS_BUILD_FLAGS}
      -t hw_emu
      ${DACE_VITIS_KERNEL_FILES}
      -o ${DACE_PROGRAM_NAME}_hw_emu.xclbin
      DEPENDS ${DACE_VITIS_KERNEL_FILES})

    add_custom_target(xilinx_build_${DACE_PROGRAM_NAME}_hardware_emulation
                      DEPENDS ${DACE_PROGRAM_NAME}_hw_emu.xclbin)

    add_custom_command(
      OUTPUT ${DACE_PROGRAM_NAME}_hw.xclbin
      COMMAND XILINX_PATH=${CMAKE_BINARY_DIR} ${Vitis_COMPILER}
      ${VITIS_BUILD_FLAGS}
      -t hw
      ${DACE_VITIS_KERNEL_FILES}
      -o ${DACE_PROGRAM_NAME}_hw.xclbin
      DEPENDS ${DACE_VITIS_KERNEL_FILES})

    add_custom_target(xilinx_build_${DACE_PROGRAM_NAME}_hardware
                      DEPENDS ${DACE_PROGRAM_NAME}_hw.xclbin)

  else()

    # Since with Vitis only one kernel can be compiled at a time,
    # for the general case we have to first compile each kernel
    # and then link together the generated .xo files
    set(DACE_VITIS_KERNELS_SW_EMU)
    set(DACE_VITIS_KERNELS_HW_EMU)
    set(DACE_VITIS_KERNELS_HW)

    foreach(DACE_KERNEL_FILE ${DACE_XILINX_KERNEL_FILES})
      # Compile .xo files

      # The kernel name is given by the file name
      get_filename_component(DACE_KERNEL_NAME ${DACE_KERNEL_FILE} NAME_WE)
      set(DACE_VITIS_KERNELS ${DACE_VITIS_KERNELS} ${DACE_KERNEL_NAME})

      add_custom_command(
        OUTPUT ${DACE_KERNEL_NAME}_sw_emu.xo
        COMMAND XILINX_PATH=${CMAKE_BINARY_DIR} ${Vitis_COMPILER}
        ${VITIS_BUILD_FLAGS}
        -c
        -t sw_emu
        ${DACE_KERNEL_FILE}
        --kernel ${DACE_KERNEL_NAME}
        -o ${DACE_KERNEL_NAME}_sw_emu.xo
        DEPENDS ${DACE_VITIS_KERNEL_FILES})

      set(DACE_VITIS_KERNELS_SW_EMU ${DACE_VITIS_KERNELS_SW_EMU} ${DACE_KERNEL_NAME}_sw_emu.xo)

      add_custom_command(
        OUTPUT ${DACE_KERNEL_NAME}_hw_emu.xo
        COMMAND XILINX_PATH=${CMAKE_BINARY_DIR} ${Vitis_COMPILER}
        ${VITIS_BUILD_FLAGS}
        -c
        -t hw_emu
        ${DACE_KERNEL_FILE}
        --kernel ${DACE_KERNEL_NAME}
        -o ${DACE_KERNEL_NAME}_hw_emu.xo
        DEPENDS ${DACE_VITIS_KERNEL_FILES})

      set(DACE_VITIS_KERNELS_HW_EMU ${DACE_VITIS_KERNELS_HW_EMU} ${DACE_KERNEL_NAME}_hw_emu.xo)

      add_custom_command(
        OUTPUT ${DACE_KERNEL_NAME}_hw.xo
        COMMAND XILINX_PATH=${CMAKE_BINARY_DIR} ${Vitis_COMPILER}
        ${VITIS_BUILD_FLAGS}
        -c
        -t hw
        ${DACE_KERNEL_FILE}
        --kernel ${DACE_KERNEL_NAME}
        -o ${DACE_KERNEL_NAME}_hw.xo
        DEPENDS ${DACE_VITIS_KERNEL_FILES})

        set(DACE_VITIS_KERNELS_HW ${DACE_VITIS_KERNELS_HW} ${DACE_KERNEL_NAME}_hw.xo)

    endforeach()


    add_custom_target(xilinx_compile_${DACE_PROGRAM_NAME}_software_emulation
                      DEPENDS ${DACE_VITIS_KERNELS_SW_EMU})
    add_custom_target(xilinx_compile_software_emulation DEPENDS
                      xilinx_compile_${DACE_PROGRAM_NAME}_software_emulation)

    add_custom_target(xilinx_compile_${DACE_PROGRAM_NAME}_hardware_emulation
                      DEPENDS ${DACE_VITIS_KERNELS_HW_EMU})
    add_custom_target(xilinx_compile_hardware_emulation DEPENDS
                        xilinx_compile_${DACE_PROGRAM_NAME}_hardware_emulation)

    add_custom_target(xilinx_compile_${DACE_PROGRAM_NAME}_hardware DEPENDS
                      ${DACE_VITIS_KERNELS_HW})
    add_custom_target(xilinx_compile_hardware DEPENDS
                      xilinx_compile_${DACE_PROGRAM_NAME}_hardware)


    # Linking
    add_custom_command(
      OUTPUT ${DACE_PROGRAM_NAME}_sw_emu.xclbin
      COMMAND XILINX_PATH=${CMAKE_BINARY_DIR} ${Vitis_COMPILER}
      ${VITIS_BUILD_FLAGS}
      -l
      -t sw_emu
      "${DACE_VITIS_KERNELS_SW_EMU}"
      -o ${DACE_PROGRAM_NAME}_sw_emu.xclbin
      DEPENDS ${DACE_PROGRAM_NAME}_sw_emu.xo)

    add_custom_command(
      OUTPUT ${DACE_PROGRAM_NAME}_hw_emu.xclbin
      COMMAND XILINX_PATH=${CMAKE_BINARY_DIR} ${Vitis_COMPILER}
      ${VITIS_BUILD_FLAGS}
      -l
      -t hw_emu
      "${DACE_VITIS_KERNELS_HW_EMU}"
      -o ${DACE_PROGRAM_NAME}_hw_emu.xclbin
<<<<<<< HEAD
      DEPENDS ${DACE_PROGRAM_NAME}_hw_emu.xo)

=======
      DEPENDS ${DACE_VITIS_KERNELS_HW_EMU})
                     
>>>>>>> 28677ff0
    add_custom_command(
      OUTPUT emconfig.json
      COMMAND emconfigutil --platform ${DACE_XILINX_TARGET_PLATFORM}
      DEPENDS ${CMAKE_BINARY_DIR}/Synthesize_${DACE_KERNEL_NAME}.tcl)

    add_custom_command(
      OUTPUT ${DACE_PROGRAM_NAME}_hw.xclbin
      COMMAND XILINX_PATH=${CMAKE_BINARY_DIR} ${Vitis_COMPILER}
      ${VITIS_BUILD_FLAGS}
      -l
      -t hw
      "${DACE_VITIS_KERNELS_HW}"
      -o ${DACE_PROGRAM_NAME}_hw.xclbin
      DEPENDS ${DACE_VITIS_KERNELS_HW})

  endif()

endif() # DACE_ENABLE_XILINX

# create verilator RTL simulation objects
if(DACE_ENABLE_RTL)

  # find verilator installation
  find_package(verilator HINTS $ENV{VERILATOR_ROOT} ${VERILATOR_ROOT})
  if (NOT verilator_FOUND)
    message(FATAL_ERROR "Verilator was not found. Either install it, or set the VERILATOR_ROOT environment variable")
  endif()

  # check minimal version requirements
  set(VERILATOR_MIN_VERSION "4.028")
  if("${verilator_VERSION}" VERSION_LESS VERILATOR_MIN_VERSION)
    message(ERROR "Please upgrade verilator to version >=${VERILATOR_MIN_VERSION}")
  endif()

  # get verilator flags from dace.conf
  set(VERILATOR_FLAGS "${DACE_RTL_VERILATOR_FLAGS}")

  # add lint verilator flags
  if("${DACE_RTL_VERILATOR_LINT_WARNINGS}")
    # -Wall: Enable all style warnings
    # -Wno-fatal: Disable fatal exit on warnings
    set(VERILATOR_FLAGS "${VERILATOR_FLAGS}" "-Wall" "-Wno-fatal")
  endif()

  # add verilated.cpp source
  set(DACE_CPP_FILES "${DACE_CPP_FILES}" "${VERILATOR_ROOT}/include/verilated.cpp")

  foreach(RTL_FILE ${DACE_RTL_FILES})

    # extract design name
    get_filename_component(RTL_FILE_NAME "${RTL_FILE}" NAME_WE)

    # add verilated .cpp files to the dace cpp source file var
    set(VERILATOR_SRC "${dace_program_BINARY_DIR}/CMakeFiles/${RTL_FILE_NAME}.dir/V${RTL_FILE_NAME}.dir/V${RTL_FILE_NAME}.cpp")
    set(VERILATOR_SRC "${VERILATOR_SRC}" "${dace_program_BINARY_DIR}/CMakeFiles/${RTL_FILE_NAME}.dir/V${RTL_FILE_NAME}.dir/V${RTL_FILE_NAME}__Syms.cpp")
    # add file generated by verilator >=v4.036
    if("${verilator_VERSION}" VERSION_GREATER_EQUAL "4.036")
        set(VERILATOR_SRC "${VERILATOR_SRC}" "${dace_program_BINARY_DIR}/CMakeFiles/${RTL_FILE_NAME}.dir/V${RTL_FILE_NAME}.dir/V${RTL_FILE_NAME}__Slow.cpp")
    endif()
    set(DACE_CPP_FILES "${DACE_CPP_FILES}" "${VERILATOR_SRC}")

    # add verilated design
    add_library("${RTL_FILE_NAME}" OBJECT)

    # include verilator
    set(VERILATOR_INCLUDE "${VERILATOR_ROOT}/include" "${dace_program_BINARY_DIR}/CMakeFiles/${RTL_FILE_NAME}.dir/V${RTL_FILE_NAME}.dir")
    include_directories(${VERILATOR_INCLUDE})

    # verilate design
    verilate("${RTL_FILE_NAME}" SOURCES ${RTL_FILE} VERILATOR_ARGS "${VERILATOR_FLAGS}")

    # add object library for linking
    set(DACE_LIBS ${DACE_LIBS} ${${RTL_FILE_NAME}})

  endforeach()

endif() # DACE_ENABLE_RTL


# Create Intel FPGA object files
if(DACE_ENABLE_INTELFPGA)

  if(DACE_ENABLE_SMI)

    set(SMI_SCRIPT ${DACE_SMI_DIR}/codegen/main.py)
    set(SMI_TOPOLOGY_SCRIPT ${DACE_SMI_DIR}/codegen/topology_file_generator.py)
    set(CMAKE_FIND_PACKAGE_SORT_ORDER NATURAL)
    set(CMAKE_FIND_PACKAGE_SORT_DIRECTION DEC)
    # add rewriter
    add_subdirectory(${DACE_SMI_DIR}/source-rewriter ${CMAKE_BINARY_DIR}/smi/)
    set(SMI_REWRITER "${CMAKE_BINARY_DIR}/smi/rewriter")

  endif()

  if((NOT (DACE_INTELFPGA_MODE STREQUAL "hardware")) OR DACE_INTELFPGA_ENABLE_DEBUGGING)

    set(DACE_INTELFPGA_HOST_FLAGS "${DACE_INTELFPGA_HOST_FLAGS} -g")
    set(DACE_INTELFPGA_SYNTHESIS_FLAGS "${DACE_INTELFPGA_KERNEL_FLAGS} -fast-compile -profile=all -g -fast-emulator")

  endif()

  set_source_files_properties(${DACE_INTELFPGA_KERNEL_FILES} ${DACE_INTELFPGA_HOST_FILES} PROPERTIES COMPILE_FLAGS "${DACE_INTELFPGA_HOST_FLAGS}")
  set_source_files_properties(${DACE_INTELFPGA_KERNEL_FILES} PROPERTIES COMPILE_FLAGS "-DDACE_INTELFPGA_DEVICE_CODE ${DACE_INTELFPGA_HOST_FLAGS}")
  set(DACE_OBJECTS ${DACE_OBJECTS} ${DACE_INTELFPGA_KERNEL_FILES} ${DACE_INTELFPGA_HOST_FILES})

  # Add synthesis and build commands
  set(DACE_AOC_KERNEL_FILES)
  foreach(DACE_KERNEL_FILE ${DACE_INTELFPGA_KERNEL_FILES})

    get_filename_component(DACE_KERNEL_NAME ${DACE_KERNEL_FILE} NAME)
    string(REGEX REPLACE "kernel_(.+).cl" "\\1" DACE_KERNEL_NAME "${DACE_KERNEL_NAME}")
    set(DACE_AOC_KERNEL_FILES ${DACE_AOC_KERNEL_FILES} ${DACE_KERNEL_FILE})

    # Intel compiler does not allow to specify the output file if more than input file is used.
    # In this case, the output AOCX file will be named as the last OpenCL file given in input to the compiler.
    # We need to save the name of the last input file, so that later we can assign a proper name to the produced bitstream.
    get_filename_component(DACE_AOC_OUTPUT_FILE ${DACE_KERNEL_FILE} NAME_WE)

  endforeach()

  # Set building flags
  string(REPLACE " " ";" DACE_INTELFPGA_KERNEL_FLAGS_INTERNAL
         "${DACE_INTELFPGA_KERNEL_FLAGS}")

  set(DACE_AOC_BUILD_FLAGS
    -I${CMAKE_SOURCE_DIR}/include
    -I${CMAKE_SOURCE_DIR}/../external/hlslib/include
    -I${CMAKE_SOURCE_DIR}/../runtime/include
    -I${CMAKE_BINARY_DIR}
    -board=${DACE_INTELFPGA_TARGET_BOARD}
    ${DACE_INTELFPGA_KERNEL_FLAGS_INTERNAL})

<<<<<<< HEAD
  if(DACE_ENABLE_SMI)

    # Add SMI include directory to AOC
    set(DACE_AOC_BUILD_FLAGS ${DACE_AOC_BUILD_FLAGS}  -I${DACE_SMI_DIR}/include)
    set(NUM_RANKS ${DACE_INTELFPGA_SMI_NUM_RANKS})


    # TODO parse optional arguments (dace.conf?)
    set(EXTRA_ARGS ${ARGN})
    set(OPT_CONSECUTIVE_READS 8)

    set(PROGRAM_METADATA)           # list of produced JSON metadata (one per program)
    set(KERNEL_TARGETS)             # list of targets (one per program)
    set(FPGA_SOURCES)               # list of transformed user device files (one per program)
    set(FPGA_GENERATED_SOURCES)     # list of generated device files (one per program)
    set(SMI_HOST_CODEGEN_TARGETS)   # list of host based targets


    set(WORKDIR ${CMAKE_CURRENT_BINARY_DIR}/)
    file(MAKE_DIRECTORY ${WORKDIR})


    #TODO Find a way to add the topology file
    #For the moment being I generate a dummy topology file
     set(TOPOLOGY_FILE topology.json)
    SET(DACE_KERNEL_NAMES_WE_LIST)
    foreach(DACE_KERNEL_FILE ${DACE_INTELFPGA_KERNEL_FILES})
      get_filename_component(DACE_KERNEL_NAME_WE ${DACE_KERNEL_FILE} NAME_WE)
      list(APPEND DACE_KERNEL_NAMES_WE_LIST ${DACE_KERNEL_NAME_WE})
    endforeach()

    add_custom_target(generate_topology_file
      COMMAND python3 ${SMI_TOPOLOGY_SCRIPT} -n ${NUM_RANKS} -p ${DACE_KERNEL_NAMES_WE_LIST} -f ${TOPOLOGY_FILE}
      WORKING_DIRECTORY ${WORKDIR}
    )


    # Create a target for each program
    foreach(DACE_KERNEL_FILE ${DACE_INTELFPGA_KERNEL_FILES})

      get_filename_component(DACE_KERNEL_NAME ${DACE_KERNEL_FILE} NAME)
      get_filename_component(DACE_KERNEL_NAME_WE ${DACE_KERNEL_FILE} NAME_WE)
      get_filename_component(DACE_KERNEL_SRC_DIR ${DACE_KERNEL_FILE} DIRECTORY)

      string(REGEX REPLACE "kernel_(.+).cl" "\\1" DACE_KERNEL_NAME "${DACE_KERNEL_NAME}")
      set(DACE_KERNEL_BIN_DIR ${WORKDIR}/${KERNEL_NAME})
      set(DACE_KERNEL_GENERATED_PATH ${DACE_KERNEL_BIN_DIR}/${DACE_KERNEL_NAME})
      set(SMI_GENERATED_PATH ${DACE_KERNEL_SRC_DIR}/smi_generated_device.cl)


      file(RELATIVE_PATH KERNEL_GENERATED_RELATIVE ${DACE_KERNEL_SRC_DIR} ${DACE_KERNEL_FILE})

      set(KERNEL_TARGET ${DACE_KERNEL_NAME_WE}_codegen_device)
      set(KERNEL_METADATA ${DACE_KERNEL_NAME_WE}.json)
      list(APPEND PROGRAM_METADATA ${WORKDIR}/${KERNEL_METADATA})
      list(APPEND KERNEL_TARGETS ${KERNEL_TARGET})
      # original kernel file
      list(APPEND FPGA_SOURCES ${DACE_KERNEL_GENERATED_PATH})
      # generated SMI logic
      list(APPEND FPGA_GENERATED_SOURCES ${SMI_GENERATED_PATH})


      # Codegen step. This invokes also the rewriter, to which we have to pass all the included headers
      add_custom_target(${KERNEL_TARGET}
          COMMAND python3
              ${SMI_SCRIPT} codegen-device
              --include '${CMAKE_SOURCE_DIR}/include ${CMAKE_SOURCE_DIR}/../runtime/include ${DACE_SMI_DIR}/include ${CMAKE_CURRENT_BINARY_DIR}'
              --consecutive-read-limit '${OPT_CONSECUTIVE_READS}'
              --max-ranks '${DACE_INTELFPGA_SMI_NUM_RANKS}'
              --p2p-rendezvous '${DACE_INTELFPGA_SMI_RENDEZVOUS}'
              ${TOPOLOGY_FILE}
              ${SMI_REWRITER}
              ${DACE_KERNEL_SRC_DIR}
              ${DACE_KERNEL_BIN_DIR}
              ${SMI_GENERATED_PATH}
              ${KERNEL_METADATA}
              ${KERNEL_GENERATED_RELATIVE}
          WORKING_DIRECTORY ${WORKDIR}
      )

      add_dependencies(${KERNEL_TARGET} rewriter generate_topology_file)
      # compile FPGA code
      set(FPGA_SRC_FILES "${SMI_GENERATED_PATH};${DACE_KERNEL_GENERATED_PATH}")

      # generate report
      set(FPGA_REPORT_TARGET intelfpga_smi_report_${DACE_PROGRAM_NAME}_${DACE_KERNEL_NAME_WE})
      add_custom_target(${FPGA_REPORT_TARGET}
              COMMAND ${IntelFPGAOpenCL_AOC} ${DACE_AOC_BUILD_FLAGS} ${FPGA_SRC_FILES} -rtl -report
              WORKING_DIRECTORY ${DACE_KERNEL_BIN_DIR}
      )
      add_dependencies(${FPGA_REPORT_TARGET} ${KERNEL_TARGET})

      # build hardware. Note: the produced bitstream is renamed according to the dace program name
      set(FPGA_BUILD_TARGET intelfpga_smi_compile_${DACE_PROGRAM_NAME}_${DACE_KERNEL_NAME_WE}_hardware)
      add_custom_target(${FPGA_BUILD_TARGET}
          COMMAND ${IntelFPGAOpenCL_AOC} ${DACE_AOC_BUILD_FLAGS} ${FPGA_SRC_FILES}
          COMMAND mv ${DACE_KERNEL_NAME_WE}.aocx ${DACE_PROGRAM_NAME}_hardware.aocx
          WORKING_DIRECTORY ${KERNEL_BIN_DIR}
      )
      add_dependencies(${FPGA_BUILD_TARGET} ${KERNEL_TARGET})

    endforeach()

    # generate routing
    set(ROUTING_TARGET intelfpga_smi_routing_${DACE_PROGRAM_NAME}_${DACE_KERNEL_NAME_WE})
    add_custom_target(${ROUTING_TARGET}
            COMMAND python3
                ${SMI_SCRIPT} route
                ${TOPOLOGY_FILE}
                ${WORKDIR}/smi-routes
                ${PROGRAM_METADATA}
            WORKING_DIRECTORY ${WORKDIR}
    )

    # TODO: this is problematic if we want to compute topologies on the fly
    foreach(TARGET IN ITEMS ${KERNEL_TARGETS})
        add_dependencies(${ROUTING_TARGET} ${TARGET})
    endforeach()

    # utility target for recomputing the routing table
    set(RECOMPUTE_TABLE intelfpga_smi_recompute_table_${DACE_PROGRAM_NAME})
    add_custom_target(${RECOMPUTE_TABLE}
            COMMAND python3
                ${SMI_SCRIPT} route
                ${TOPOLOGY_FILE}
                ${WORKDIR}/smi-routes
                ${PROGRAM_METADATA}
            WORKING_DIRECTORY ${WORKDIR}
    )

    # generate host code in the src directory (note: we assume here one host code per program)
    set(HOST_GENERATED_TARGET intelfpga_smi_${DACE_PROGRAM_NAME}_codegen_host)
    set(SMI_HOST_GENERATED_PATH ${DACE_SRC_DIR}/intel_fpga_smi/host/smi_generated_host.c)
    add_custom_target(${HOST_GENERATED_TARGET}
            COMMAND python3
                ${SMI_SCRIPT} codegen-host
                ${SMI_HOST_GENERATED_PATH}
                ${PROGRAM_METADATA}
            WORKING_DIRECTORY ${WORKDIR}
    )
    add_dependencies(${HOST_GENERATED_TARGET} ${ROUTING_TARGET})
    set(${SMI_HOST_CODEGEN_TARGETS} ${SMI_HOST_CODEGEN_TARGETS} ${HOST_GENERATED_TARGET})


    # generate emulation
    set(EMULATOR_TARGET intelfpga_smi_compile_${DACE_PROGRAM_NAME}_emulator)
    list(LENGTH DACE_INTELFPGA_KERNEL_FILES KERNELS_LENGTH)
    add_custom_target(${EMULATOR_TARGET})

    math(EXPR LOOP_END "${NUM_RANKS} - 1")
    foreach(SMI_EMULATION_RANK RANGE 0 ${LOOP_END} 1)
        if(${KERNELS_LENGTH} EQUAL 1)
            set(KERNEL_INDEX 0)
        else()
            if(SMI_EMULATION_RANK EQUAL 0)
                set(KERNEL_INDEX 0)
            else()
                set(KERNEL_INDEX 1)
            endif()
        endif()


        list(GET FPGA_SOURCES ${KERNEL_INDEX} USER_DEVICE_SRC)
        list(GET FPGA_GENERATED_SOURCES ${KERNEL_INDEX} SMI_DEVICE_SRC)
        set(FPGA_SRC_FILES "${SMI_DEVICE_SRC};${USER_DEVICE_SRC}")

        #NOTE: in this first phase we have one SDFG per program so we rename the emulation files (that take the name
        # name of the kernel) according to the program name. This will simplify host code generation
        set(EMULATION_WORKDIR ${WORKDIR}/emulator_${SMI_EMULATION_RANK})
        file(MAKE_DIRECTORY ${EMULATION_WORKDIR})
        set(EMULATOR_TARGET_RANK ${EMULATOR_TARGET}_${SMI_EMULATION_RANK})
        add_custom_target(${EMULATOR_TARGET_RANK}
            COMMAND ${IntelFPGAOpenCL_AOC} ${DACE_AOC_BUILD_FLAGS} ${FPGA_SRC_FILES} -march=emulator
            -DSMI_EMULATION_RANK=${SMI_EMULATION_RANK}
            -emulator-channel-depth-model=strict
            COMMAND mv ${DACE_KERNEL_NAME_WE}.aocx ${DACE_PROGRAM_NAME}_emulator.aocx
            WORKING_DIRECTORY ${EMULATION_WORKDIR}
        )
        add_dependencies(${EMULATOR_TARGET} ${EMULATOR_TARGET_RANK})
        add_dependencies(${EMULATOR_TARGET_RANK} ${ROUTING_TARGET})
    endforeach()

  else()

    add_custom_target(
      intelfpga_report_${DACE_PROGRAM_NAME}
      COMMAND
      ${IntelFPGAOpenCL_AOC}
      ${DACE_AOC_BUILD_FLAGS}
      ${DACE_AOC_KERNEL_FILES}
      -rtl
      -report)

    add_custom_command(
      OUTPUT ${DACE_PROGRAM_NAME}_emulator.aocx
      COMMAND ${IntelFPGAOpenCL_AOC}
      ${DACE_AOC_BUILD_FLAGS}
      -march=emulator
      ${DACE_AOC_KERNEL_FILES}
      COMMAND mv ${DACE_AOC_OUTPUT_FILE}.aocx  ${DACE_PROGRAM_NAME}_emulator.aocx
      DEPENDS ${DACE_AOC_KERNEL_FILES})

    add_custom_command(
      OUTPUT ${DACE_PROGRAM_NAME}_hardware.aocx
      COMMAND ${IntelFPGAOpenCL_AOC}
      ${DACE_AOC_BUILD_FLAGS}
      ${DACE_AOC_KERNEL_FILES}
      COMMAND mv ${DACE_AOC_OUTPUT_FILE}.aocx  ${DACE_PROGRAM_NAME}_hardware.aocx
      DEPENDS ${DACE_AOC_KERNEL_FILES})

   endif()
=======
  add_custom_target(
    intelfpga_report_${DACE_PROGRAM_NAME}
    COMMAND
    ${IntelFPGAOpenCL_AOC}
    ${DACE_AOC_BUILD_FLAGS}
    ${DACE_AOC_KERNEL_FILES}
    -rtl
    -report
    COMMAND mv ${DACE_AOC_OUTPUT_FILE} ${DACE_PROGRAM_NAME})

  add_custom_command(
    OUTPUT ${DACE_PROGRAM_NAME}_emulator.aocx
    COMMAND ${IntelFPGAOpenCL_AOC}
    ${DACE_AOC_BUILD_FLAGS}
    -march=emulator
    ${DACE_AOC_KERNEL_FILES}
    COMMAND mv ${DACE_AOC_OUTPUT_FILE}.aocx  ${DACE_PROGRAM_NAME}_emulator.aocx
    DEPENDS ${DACE_AOC_KERNEL_FILES})

  add_custom_command(
    OUTPUT ${DACE_PROGRAM_NAME}_hardware.aocx
    COMMAND ${IntelFPGAOpenCL_AOC}
    ${DACE_AOC_BUILD_FLAGS}
    ${DACE_AOC_KERNEL_FILES}
    COMMAND mv ${DACE_AOC_OUTPUT_FILE}.aocx  ${DACE_PROGRAM_NAME}_hardware.aocx
    COMMAND mv ${DACE_AOC_OUTPUT_FILE} ${DACE_PROGRAM_NAME}
    DEPENDS ${DACE_AOC_KERNEL_FILES})
>>>>>>> 28677ff0

endif()

# Create DaCe library file 
add_library(${DACE_PROGRAM_NAME} SHARED ${DACE_CPP_FILES} ${DACE_OBJECTS})
target_link_libraries(${DACE_PROGRAM_NAME} ${DACE_LIBS})

# Add additional required files
if(DACE_ENABLE_INTELFPGA AND NOT DACE_ENABLE_SMI)
  if(DACE_INTELFPGA_MODE STREQUAL "emulator")
      add_custom_target(intelfpga_compile_${DACE_PROGRAM_NAME}_emulator
                        ALL DEPENDS ${DACE_PROGRAM_NAME}_emulator.aocx)
  else()
      add_custom_target(intelfpga_compile_${DACE_PROGRAM_NAME}_emulator
                        DEPENDS ${DACE_PROGRAM_NAME}_emulator.aocx)
  endif()
  if(DACE_INTELFPGA_MODE STREQUAL "hardware" AND DACE_FPGA_AUTOBUILD_BITSTREAM)
      add_custom_target(intelfpga_compile_${DACE_PROGRAM_NAME}_hardware
                        ALL DEPENDS ${DACE_PROGRAM_NAME}_hardware.aocx)
  else()
      add_custom_target(intelfpga_compile_${DACE_PROGRAM_NAME}_hardware
                        DEPENDS ${DACE_PROGRAM_NAME}_hardware.aocx)
  endif()
endif()
if(DACE_ENABLE_XILINX)
    if(DACE_XILINX_MODE STREQUAL "software_emulation")
      add_custom_target(xilinx_link_${DACE_PROGRAM_NAME}_software_emulation
                        ALL DEPENDS ${DACE_PROGRAM_NAME}_sw_emu.xclbin)
    else()
      add_custom_target(xilinx_link_${DACE_PROGRAM_NAME}_software_emulation
                        DEPENDS ${DACE_PROGRAM_NAME}_sw_emu.xclbin)
    endif()
    add_custom_target(xilinx_link_software_emulation DEPENDS
                      xilinx_link_${DACE_PROGRAM_NAME}_software_emulation)
  if(DACE_XILINX_MODE STREQUAL "hardware_emulation")
    add_custom_target(xilinx_link_${DACE_PROGRAM_NAME}_hardware_emulation
                      ALL DEPENDS emconfig.json
                      ${DACE_PROGRAM_NAME}_hw_emu.xclbin)
  else()
    add_custom_target(xilinx_link_${DACE_PROGRAM_NAME}_hardware_emulation
                      DEPENDS ${DACE_PROGRAM_NAME}_hw_emu.xclbin)
  endif()
  add_custom_target(xilinx_link_hardware_emulation DEPENDS
                    xilinx_link_${DACE_PROGRAM_NAME}_hardware_emulation)
  if(DACE_XILINX_MODE STREQUAL "hardware" AND DACE_FPGA_AUTOBUILD_BITSTREAM)
      add_custom_target(xilinx_link_${DACE_PROGRAM_NAME}_hardware
                        ALL DEPENDS ${DACE_PROGRAM_NAME}_hw.xclbin)
  else()
      add_custom_target(xilinx_link_${DACE_PROGRAM_NAME}_hardware
                        DEPENDS ${DACE_PROGRAM_NAME}_hw.xclbin)
  endif()
  add_custom_target(xilinx_link_hardware DEPENDS
                    xilinx_link_${DACE_PROGRAM_NAME}_hardware)
endif()

# Create DaCe loader stub
add_library(dacestub_${DACE_PROGRAM_NAME} SHARED "${CMAKE_SOURCE_DIR}/tools/dacestub.cpp")
target_link_libraries(dacestub_${DACE_PROGRAM_NAME} ${CMAKE_THREAD_LIBS_INIT} ${OpenMP_CXX_LIBRARIES})

# Windows-specific fixes
if (MSVC_IDE)
    # Copy output DLL from the "Debug" and "Release" directories CMake adds
    # NOTE: The "|| (exit 0)" is added because copy sometimes fails due to the 
    # stub library being already loaded.
    add_custom_target(CopyDLL ALL
        COMMAND ${CMAKE_COMMAND} -E copy_if_different
        $<TARGET_FILE:${DACE_PROGRAM_NAME}> "${CMAKE_BINARY_DIR}/lib${DACE_PROGRAM_NAME}.dll"
        COMMAND ${CMAKE_COMMAND} -E copy_if_different
        $<TARGET_FILE:dacestub_${DACE_PROGRAM_NAME}> "${CMAKE_BINARY_DIR}/libdacestub_${DACE_PROGRAM_NAME}.dll" || (exit 0)
        DEPENDS ${DACE_PROGRAM_NAME}
        COMMENT "Copying binaries" VERBATIM)

    set_property(TARGET ${DACE_PROGRAM_NAME} PROPERTY
                 MSVC_RUNTIME_LIBRARY "MultiThreaded$<$<CONFIG:Debug>:Debug>")
endif()<|MERGE_RESOLUTION|>--- conflicted
+++ resolved
@@ -546,13 +546,8 @@
       -t hw_emu
       "${DACE_VITIS_KERNELS_HW_EMU}"
       -o ${DACE_PROGRAM_NAME}_hw_emu.xclbin
-<<<<<<< HEAD
-      DEPENDS ${DACE_PROGRAM_NAME}_hw_emu.xo)
-
-=======
       DEPENDS ${DACE_VITIS_KERNELS_HW_EMU})
                      
->>>>>>> 28677ff0
     add_custom_command(
       OUTPUT emconfig.json
       COMMAND emconfigutil --platform ${DACE_XILINX_TARGET_PLATFORM}
@@ -685,7 +680,6 @@
     -board=${DACE_INTELFPGA_TARGET_BOARD}
     ${DACE_INTELFPGA_KERNEL_FLAGS_INTERNAL})
 
-<<<<<<< HEAD
   if(DACE_ENABLE_SMI)
 
     # Add SMI include directory to AOC
@@ -877,7 +871,8 @@
       ${DACE_AOC_BUILD_FLAGS}
       ${DACE_AOC_KERNEL_FILES}
       -rtl
-      -report)
+      -report
+      COMMAND mv ${DACE_AOC_OUTPUT_FILE} ${DACE_PROGRAM_NAME})
 
     add_custom_command(
       OUTPUT ${DACE_PROGRAM_NAME}_emulator.aocx
@@ -894,38 +889,10 @@
       ${DACE_AOC_BUILD_FLAGS}
       ${DACE_AOC_KERNEL_FILES}
       COMMAND mv ${DACE_AOC_OUTPUT_FILE}.aocx  ${DACE_PROGRAM_NAME}_hardware.aocx
+      COMMAND mv ${DACE_AOC_OUTPUT_FILE} ${DACE_PROGRAM_NAME}
       DEPENDS ${DACE_AOC_KERNEL_FILES})
 
    endif()
-=======
-  add_custom_target(
-    intelfpga_report_${DACE_PROGRAM_NAME}
-    COMMAND
-    ${IntelFPGAOpenCL_AOC}
-    ${DACE_AOC_BUILD_FLAGS}
-    ${DACE_AOC_KERNEL_FILES}
-    -rtl
-    -report
-    COMMAND mv ${DACE_AOC_OUTPUT_FILE} ${DACE_PROGRAM_NAME})
-
-  add_custom_command(
-    OUTPUT ${DACE_PROGRAM_NAME}_emulator.aocx
-    COMMAND ${IntelFPGAOpenCL_AOC}
-    ${DACE_AOC_BUILD_FLAGS}
-    -march=emulator
-    ${DACE_AOC_KERNEL_FILES}
-    COMMAND mv ${DACE_AOC_OUTPUT_FILE}.aocx  ${DACE_PROGRAM_NAME}_emulator.aocx
-    DEPENDS ${DACE_AOC_KERNEL_FILES})
-
-  add_custom_command(
-    OUTPUT ${DACE_PROGRAM_NAME}_hardware.aocx
-    COMMAND ${IntelFPGAOpenCL_AOC}
-    ${DACE_AOC_BUILD_FLAGS}
-    ${DACE_AOC_KERNEL_FILES}
-    COMMAND mv ${DACE_AOC_OUTPUT_FILE}.aocx  ${DACE_PROGRAM_NAME}_hardware.aocx
-    COMMAND mv ${DACE_AOC_OUTPUT_FILE} ${DACE_PROGRAM_NAME}
-    DEPENDS ${DACE_AOC_KERNEL_FILES})
->>>>>>> 28677ff0
 
 endif()
 
