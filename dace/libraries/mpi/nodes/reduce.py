# Copyright 2019-2021 ETH Zurich and the DaCe authors. All rights reserved.
import dace.library
import dace.properties
import dace.sdfg.nodes
from dace.transformation.transformation import ExpandTransformation
from .. import environments
from dace.libraries.mpi.nodes.node import MPINode


@dace.library.expansion
class ExpandReduceMPI(ExpandTransformation):

    environments = [environments.mpi.MPI]

    @staticmethod
    def expansion(node, parent_state, parent_sdfg, n=None, **kwargs):
        (inbuffer, count_str), outbuffer, root, in_place = node.validate(parent_sdfg, parent_state)
        mpi_dtype_str = dace.libraries.mpi.utils.MPI_DDT(inbuffer.dtype.base_type)
        if inbuffer.dtype.veclen > 1:
            raise (NotImplementedError)
        if root.dtype.base_type != dace.dtypes.int32:
            raise ValueError("Reduce root must be an integer!")

        comm = "MPI_COMM_WORLD"
        if node.grid:
            comm = f"__state->{node.grid}_comm"
<<<<<<< HEAD
            code = f"if (__state->{node.grid}_size > 1) {{"
        else:
            code = ""
        
=======

        code = ""
>>>>>>> 04c002b9
        if in_place:
            if comm == "MPI_COMM_WORLD":
                code += """
                    int __world_rank;
                    MPI_Comm_rank(&__world_rank, MPI_COMM_WORLD);
                    if (__world_rank == _root) {{
                """
            else:
                code += f"""
                    if (__state->{node.grid}_rank == _root) {{
                """
            code += f"""
                    MPI_Reduce(MPI_IN_PLACE, _outbuffer, {count_str}, {mpi_dtype_str}, {node.op}, _root, {comm});
                }} else {{            
            """
        code += f"MPI_Reduce(_inbuffer, _outbuffer, {count_str}, {mpi_dtype_str}, {node.op}, _root, {comm});"
<<<<<<< HEAD
        
        if inbuffer == outbuffer:
            code += "}" 
        if node.grid:
=======
        if in_place:
>>>>>>> 04c002b9
            code += "}"

        tasklet = dace.sdfg.nodes.Tasklet(node.name,
                                          node.in_connectors,
                                          node.out_connectors,
                                          code,
                                          language=dace.dtypes.Language.CPP)
        return tasklet


@dace.library.node
class Reduce(MPINode):

    # Global properties
    implementations = {
        "MPI": ExpandReduceMPI,
    }
    default_implementation = "MPI"

    op = dace.properties.Property(dtype=str, default='MPI_SUM')
    grid = dace.properties.Property(dtype=str, allow_none=True, default=None)

    def __init__(self, name, op='MPI_SUM', grid=None, *args, **kwargs):
        super().__init__(name, *args, inputs={"_inbuffer", "_root"}, outputs={"_outbuffer"}, **kwargs)
        self.op = op
        self.grid = grid

    def validate(self, sdfg, state):
        """
        :return: A three-tuple (buffer, root) of the three data descriptors in the
                 parent SDFG.
        """

        inbuffer, outbuffer = None, None
        inpname, outname = None, None
        for e in state.out_edges(self):
            if e.src_conn == "_outbuffer":
                outname = e.data.data
                outbuffer = sdfg.arrays[e.data.data]
        for e in state.in_edges(self):
            if e.dst_conn == "_inbuffer":
                inpname = e.data.data
                inbuffer = sdfg.arrays[e.data.data]
            if e.dst_conn == "_root":
                root = sdfg.arrays[e.data.data]

        in_place = False
        if inpname == outname:
            in_place = True

        if root.dtype.base_type != dace.dtypes.int32:
            raise (ValueError("Reduce root must be an integer!"))

        count_str = "XXX"
        for _, src_conn, _, _, data in state.out_edges(self):
            if src_conn == '_outbuffer':
                dims = [str(e) for e in data.subset.size_exact()]
                count_str = "*".join(dims)

        return (inbuffer, count_str), outbuffer, root, in_place<|MERGE_RESOLUTION|>--- conflicted
+++ resolved
@@ -24,15 +24,10 @@
         comm = "MPI_COMM_WORLD"
         if node.grid:
             comm = f"__state->{node.grid}_comm"
-<<<<<<< HEAD
             code = f"if (__state->{node.grid}_size > 1) {{"
         else:
             code = ""
         
-=======
-
-        code = ""
->>>>>>> 04c002b9
         if in_place:
             if comm == "MPI_COMM_WORLD":
                 code += """
@@ -49,14 +44,10 @@
                 }} else {{            
             """
         code += f"MPI_Reduce(_inbuffer, _outbuffer, {count_str}, {mpi_dtype_str}, {node.op}, _root, {comm});"
-<<<<<<< HEAD
         
         if inbuffer == outbuffer:
             code += "}" 
         if node.grid:
-=======
-        if in_place:
->>>>>>> 04c002b9
             code += "}"
 
         tasklet = dace.sdfg.nodes.Tasklet(node.name,
