import astunparse
import collections
import copy
import errno
import itertools
from inspect import getframeinfo, stack
import os
import pickle, json
from pydoc import locate
<<<<<<< HEAD
from typing import Any, Dict, Set, Tuple, List, Union
=======
from typing import Any, Dict, Set, Tuple, List
import warnings

import networkx as nx
>>>>>>> 47e605a0
import numpy as np
import sympy as sp

import dace
from dace import data as dt, memlet as mm, subsets as sbs, dtypes, properties, symbolic
from dace.config import Config
from dace.frontend.python import ndarray
from dace.frontend.python.astutils import ASTFindReplace
from dace.graph import edges as ed, nodes as nd, labeling
from dace.graph.labeling import propagate_memlet, propagate_labels_sdfg
from dace.data import validate_name
from dace.graph import dot, nxutil
from dace.graph.graph import (OrderedDiGraph, OrderedMultiDiConnectorGraph,
                              SubgraphView, Edge, MultiConnectorEdge)
from dace.properties import make_properties, Property, CodeProperty, OrderedDictProperty


def getcaller() -> Tuple[str, int]:
    """ Returns the file and line of the function that called the current
        function (the one that calls getcaller()).
        @return: 2-tuple of file and line.
    """
    caller = getframeinfo(stack()[2][0])
    return (caller.filename, caller.lineno)


def getdebuginfo(old_dinfo=None) -> dtypes.DebugInfo:
    """ Returns a DebugInfo object for the position that called this function.
        @param old_dinfo: Another DebugInfo object that will override the
                          return value of this function
        @return: DebugInfo containing line number and calling file.
    """
    if old_dinfo is not None:
        return old_dinfo

    caller = getframeinfo(stack()[2][0])
    return dtypes.DebugInfo(caller.lineno, 0, caller.lineno, 0,
                            caller.filename)


class Scope(object):
    """ A class defining a scope, its parent and children scopes, variables, and
        scope entry/exit nodes. """

    def __init__(self, entrynode, exitnode):
        self.parent = None
        self.children = []
        self.defined_vars = []
        self.entry = entrynode
        self.exit = exitnode


class InvalidSDFGError(Exception):
    """ A class of exceptions thrown when SDFG validation fails. """

    def __init__(self, message: str, sdfg, state_id):
        self.message = message
        self.sdfg = sdfg
        self.state_id = state_id

    def __str__(self):
        if self.state_id is not None:
            state = self.sdfg.nodes()[self.state_id]
            return "%s (at state %s)" % (self.message, str(state.label))
        else:
            return "%s" % self.message


class InvalidSDFGInterstateEdgeError(InvalidSDFGError):
    """ Exceptions of invalid inter-state edges in an SDFG. """

    def __init__(self, message: str, sdfg, edge_id):
        self.message = message
        self.sdfg = sdfg
        self.edge_id = edge_id

    def __str__(self):
        if self.edge_id is not None:
            e = self.sdfg.edges()[self.edge_id]
            edgestr = ' (at edge "%s" (%s -> %s)' % (
                e.data.label,
                str(e.src),
                str(e.dst),
            )
        else:
            edgestr = ""

        return "%s%s" % (self.message, edgestr)


class InvalidSDFGNodeError(InvalidSDFGError):
    """ Exceptions of invalid nodes in an SDFG state. """

    def __init__(self, message: str, sdfg, state_id, node_id):
        self.message = message
        self.sdfg = sdfg
        self.state_id = state_id
        self.node_id = node_id

    def __str__(self):
        state = self.sdfg.nodes()[self.state_id]

        if self.node_id is not None:
            node = state.nodes()[self.node_id]
            nodestr = ", node %s" % str(node)
        else:
            nodestr = ""

        return "%s (at state %s%s)" % (self.message, str(state.label), nodestr)


class InvalidSDFGEdgeError(InvalidSDFGError):
    """ Exceptions of invalid edges in an SDFG state. """

    def __init__(self, message: str, sdfg, state_id, edge_id):
        self.message = message
        self.sdfg = sdfg
        self.state_id = state_id
        self.edge_id = edge_id

    def __str__(self):
        state = self.sdfg.nodes()[self.state_id]

        if self.edge_id is not None:
            e = state.edges()[self.edge_id]
            edgestr = ", edge %s (%s:%s -> %s:%s)" % (
                str(e.data),
                str(e.src),
                e.src_conn,
                str(e.dst),
                e.dst_conn,
            )
        else:
            edgestr = ""

        return "%s (at state %s%s)" % (self.message, str(state.label), edgestr)


@make_properties
class SDFG(OrderedDiGraph):
    """ The main intermediate representation of code in DaCe.

        A Stateful DataFlow multiGraph (SDFG) is a directed graph of directed
        acyclic multigraphs (i.e., where two nodes can be connected by more
        than one edge). The top-level directed graph represents a state
        machine, where edges can contain state transition conditions and
        assignments (see the `InterstateEdge` class documentation). The nested
        acyclic multigraphs represent dataflow, where nodes may represent data
        regions in memory, tasklets, or parametric graph scopes (see
        `dace.graph.nodes` for a full list of available node types); edges in the multigraph represent data movement using memlets, as described in the `Memlet` class documentation.
    """

    name = Property(dtype=str, desc="The name of the sdfg")
    #arg_types = Property(dtype=dict, default={}, desc="Formal parameter list")
    arg_types = OrderedDictProperty(default={}, desc="Formal parameter list")
    constants_prop = Property(
        dtype=dict, default={}, desc="Compile-time constants")
    _arrays = Property(dtype=dict, desc="Data descriptors for this SDFG",
                        to_json=lambda x: json.dumps({k: v for k, v in x.items() if k != None}, default=Property.json_dumper) if x != None else "null",
                        from_json=lambda s, sdfg=None: Property.add_none_pair(json.loads(s, object_hook=Property.json_loader)) if s != "null" else None)

    global_code = CodeProperty(
        desc=
        "Code generated in a global scope on the frame-code generated file.",
        default="")
    init_code = CodeProperty(
        desc="Code generated in the `__dapp_init` function.", default="")
    exit_code = CodeProperty(
        desc="Code generated in the `__dapp_exit` function.", default="")

    def __init__(self,
                 name: str,
                 arg_types: Dict[str, dt.Data] = None,
                 constants: Dict[str, Any] = None,
                 propagate: bool = True,
                 parent=None):
        """ Constructs a new SDFG.
            @param name: Name for the SDFG (also used as the filename for
                         the compiled shared library).
            @param symbols: Additional dictionary of symbol names -> types that the SDFG
                            defines, apart from symbolic data sizes.
            @param propagate: If False, disables automatic propagation of
                              memlet subsets from scopes outwards. Saves
                              processing time but disallows certain
                              transformations.
            @param parent: The parent SDFG or SDFG state (for nested SDFGs).
        """
        super(SDFG, self).__init__()
        self._name = name
        if name is not None and not validate_name(name):
            raise InvalidSDFGError('Invalid SDFG name "%s"' % name, self, None)

        #if not isinstance(arg_types, collections.OrderedDict):
        #    raise TypeError

        #self._arg_types = arg_types  # OrderedDict(str, typeclass)
        #self._constants = constants  # type: Dict[str, Any]
        self.arg_types = arg_types or collections.OrderedDict()
        self.constants_prop = constants or {}

        self._propagate = propagate
        self._parent = parent
        self._symbols = {}  # type: Dict[str, dtypes.typeclass]
        self._parent_sdfg = None
        self._sdfg_list = [self]
        self._instrumented_parent = (
            False
        )  # Same as above. This flag is needed to know if the parent is instrumented (it's possible for a parent to be serial and instrumented.)
        self._start_state = None
        self._arrays = {None: None}  # type: Dict[str, dt.Array]
        self.global_code = ''
        self.init_code = ''
        self.exit_code = ''

        # Counter to make it easy to create temp transients
        self._temp_transients = 0

        # Counter to resolve name conflicts
        self._num = 0

    def toJSON(self):
        import json
        tmp = super(SDFG, self).toJSON()
        tmp = json.loads(tmp)

        # Inject the undefined symbols
        tmp['undefined_symbols'] = self.undefined_symbols(True)

        # Re-encode
        return json.dumps(tmp, default=Property.json_dumper)

    @classmethod
    def fromJSON_object(cls, json_obj, context_info={'sdfg': None}):
        _type = json_obj['type']
        if _type != cls.__name__:
            raise TypeError("Class type mismatch")

        attrs = json_obj['attributes']
        nodes = json_obj['nodes']
        edges = json_obj['edges']

        import json

        ret = SDFG(
            name=attrs['name'],
            arg_types=json.loads(
                json.dumps(attrs['arg_types']),
                object_hook=properties.Property.json_loader),
            constants=json.loads(
                json.dumps(attrs['constants_prop']),
                object_hook=properties.Property.json_loader),
            parent=context_info['sdfg'])

        Property.set_properties_from_json(ret, json_obj)

        import copy
        for n in nodes:
            nci = copy.deepcopy(context_info)
            nci['sdfg'] = ret

            state = SDFGState.fromJSON_object(n, nci)
            ret.add_node(state)

        for e in edges:
            e = json.loads(json.dumps(e), object_hook=Property.json_loader)
            ret.add_edge(ret.node(int(e.src)), ret.node(int(e.dst)), e.data)

        for v in json_obj['undefined_symbols']:
            symbol = symbolic.symbol(v)
            #symbol.set(v)

        ret.validate()

        return ret

        # Counter to make it easy to create temp transients
        self._temp_transients = 0

    @property
    def arrays(self):
        """ Returns a dictionary of data descriptors (`Data` objects) used
            in this SDFG, with an extra `None` entry for empty memlets.
        """
        return self._arrays

    @property
    def symbols(self):
        """ Returns a dictionary of symbols (constant variables) used in this
            SDFG. """
        return self._symbols

    def data(self, dataname: str):
        """ Looks up a data descriptor from its name, which can be an array, stream, or scalar symbol. """
        if dataname in self._arrays:
            return self._arrays[dataname]
        if dataname in self._symbols:
            return self._symbols[dataname]
        raise KeyError(
            'Data descriptor with name "%s" not found in SDFG' % dataname)

    def replace(self, name: str, new_name: str):
        """ Finds and replaces all occurrences of a symbol or array name in SDFG.
            @param name: Name to find.
            @param new_name: Name to replace.
            @raise FileExistsError: If name and new_name already exist as data descriptors or symbols.
        """

        def replace_dict(d, old, new):
            if old in d:
                if new in d:
                    raise FileExistsError('"%s" already exists in SDFG' % new)
                d[new] = d[old]
                del d[old]

        if name == new_name:
            return

        # Replace in arrays and symbols
        replace_dict(self._arrays, name, new_name)
        replace_dict(self._symbols, name, new_name)

        # Replace in inter-state edges
        for edge in self.edges():
            replace_dict(edge.data.assignments, name, new_name)
            for k, v in edge.data.assignments.items():
                edge.data.assignments[k] = v.replace(name, new_name)
            condition = CodeProperty.to_string(edge.data.condition)
            edge.data.condition = condition.replace(name, new_name)
            # for k, v in edge.data.condition.items():
            #     edge.data.condition[k] = v.replace(name, new_name)

        # Replace in states
        for state in self.nodes():
            state.replace(name, new_name)

    def add_symbol(self, name, stype, override_dtype=False):
        """ Adds a symbol to the SDFG.
            @param name: Symbol name.
            @param stype: Symbol type.
            @param override_dtype: If True, overrides existing symbol type in
                                   symbol registry.
        """
        if name in self._symbols:
            raise FileExistsError('Symbol "%s" already exists in SDFG' % name)
        if not isinstance(stype, dtypes.typeclass):
            stype = dtypes.DTYPE_TO_TYPECLASS[stype]

        symbolic.symbol(name, stype, override_dtype=override_dtype)
        self._symbols[name] = stype

    @property
    def start_state(self):
        """ Returns the starting state of this SDFG. """
        if self._start_state is None:
            return self.source_nodes()[0]

        return self.node(self._start_state)

    def set_start_state(self, state_id):
        """ Manually sets the starting state of this SDFG.
            @param state_id: The node ID (use `node_id(state)`) of the
                             state to set.
        """
        if state_id < 0 or state_id >= len(self.nodes()):
            raise ValueError("Invalid state ID")
        self._start_state = state_id

    #@property
    #def global_code(self):
    #    """ Returns C++ code, generated in a global scope on the frame-code generated file. """
    #    return self._global_code

    def set_global_code(self, cpp_code: str):
        """ Sets C++ code that will be generated in a global scope on the frame-code generated file. """
        self.global_code = {
            'code_or_block': cpp_code,
            'language': dace.dtypes.Language.CPP
        }

    #@property
    #def init_code(self):
    #    """ Returns C++ code, generated in the `__dapp_init` function. """
    #    return self._init_code

    def set_init_code(self, cpp_code: str):
        """ Sets C++ code, generated in the `__dapp_init` function. """
        self.init_code = {
            'code_or_block': cpp_code,
            'language': dace.dtypes.Language.CPP
        }

    #@property
    #def exit_code(self):
    #    """ Returns C++ code, generated in the `__dapp_exit` function. """
    #    return self._exit_code

    def set_exit_code(self, cpp_code: str):
        """ Sets C++ code, generated in the `__dapp_exit` function. """
        self.exit_code = {
            'code_or_block': cpp_code,
            'language': dace.dtypes.Language.CPP
        }

    def has_instrumented_parent(self):
        return self._instrumented_parent

    def set_instrumented_parent(self):
        self._instrumented_parent = (
            True
        )  # When this is set: Under no circumstances try instrumenting this (or any transitive children)

    def remove_data(self, name, validate=True):
        """ Removes a data descriptor from the SDFG.
            @param name: The name of the data descriptor to remove.
            @param validate: If True, verifies that there are no access
                             nodes that are using this data descriptor
                             prior to removing it.
        """
        # Verify first that there are no access nodes that use this data
        if validate:
            for state in self.nodes():
                for node in state.nodes():
                    if isinstance(node, nd.AccessNode) and nd.data == name:
                        raise ValueError(
                            "Data descriptor %s is already used"
                            "in node %s, state %s" % (name, node, state))

        del self._arrays[name]

    def update_sdfg_list(self, sdfg_list):
        # TODO: Refactor
        sub_sdfg_list = self._sdfg_list
        for sdfg in sdfg_list:
            if sdfg not in sub_sdfg_list:
                sub_sdfg_list.append(sdfg)
        if self._parent_sdfg is not None:
            self._parent_sdfg.update_sdfg_list(sub_sdfg_list)
            self._sdfg_list = self._parent_sdfg.sdfg_list
            for sdfg in sub_sdfg_list:
                sdfg._sdfg_list = self._sdfg_list
        else:
            self._sdfg_list = sub_sdfg_list

    @property
    def sdfg_list(self):
        return self._sdfg_list

    def set_sourcecode(self, code, lang=None):
        """ Set the source code of this SDFG (for IDE purposes).
            @param code: A string of source code.
            @param lang: A string representing the language of the source code,
                         for syntax highlighting and completion.
        """
        #self.sourcecode = code
        #self.language = lang
        self.sourcecode = {'code_or_block': code, 'language': lang}

    @property
    def name(self):
        """ The name of this SDFG. """
        fullname = self._name
        numbers = []
        for sdfg in self._sdfg_list:
            if sdfg is not self and sdfg._name == self._name:
                numbers.append(sdfg._num)
        while self._num in numbers:
            self._num += 1
        if self._num > 0:
            fullname = '{}_{}'.format(self._name, self._num)
        # parent = self._parent
        # while parent:
        #     fullname = "{}_{}".format(parent.name, fullname)
        #     parent = parent.parent
        return fullname

    @property
    def label(self):
        """ The name of this SDFG. """
        #return self._name
        return self.name

    #@property
    #def arg_types(self):
    #    return self._arg_types

    @property
    def constants(self):
        """ A dictionary of compile-time constants defined in this SDFG. """
        result = {}
        # Merge with parent's constants
        if self._parent_sdfg is not None:
            result.update(self._parent_sdfg.constants)

        #result.update(self._constants)
        result.update(self.constants_prop)
        return result

    def add_constants(self, new_constants: Dict[str, Any]):
        """ Adds new compile-time constants to this SDFG.
            @param new_constants: Dictionary of new constants to add.
        """
        #self._constants.update(new_constants)
        self.constants_prop.update(new_constants)

    def reset_constants(self, constants: Dict[str, Any]):
        """ Resets compile-time constants of this SDFG to a given dictionary.
            @param constants: Dictionary of new constants to set.
        """
        #self._constants = constants
        self.constants_prop = constants

    @property
    def propagate(self):
        return self._propagate

    @propagate.setter
    def propagate(self, propagate: bool):
        self._propagate = propagate

    @property
    def parent(self):
        """ Returns the parent SDFG state of this SDFG, if exists. """
        return self._parent

    @property
    def parent_sdfg(self):
        """ Returns the parent SDFG of this SDFG, if exists. """
        return self._parent_sdfg

    @parent.setter
    def parent(self, value):
        self._parent = value

    def add_node(self, node, is_start_state=False):
        """ Adds a new node to the SDFG. Must be an SDFGState or a subclass
            thereof.
            @param node: The node to add.
            @param is_start_state: If True, sets this node as the starting
                                   state.
        """
        if not isinstance(node, SDFGState):
            raise TypeError("Expected SDFGState, got " + str(type(node)))

        # If no start state has been defined, define to be the first state
        if is_start_state == True:
            self._start_state = len(self.nodes())

        return super(SDFG, self).add_node(node)

    def add_edge(self, u, v, edge):
        """ Adds a new edge to the SDFG. Must be an InterstateEdge or a
            subclass thereof.
            @param u: Source node.
            @param v: Destination node.
            @param edge: The edge to add.
        """
        if not isinstance(u, SDFGState):
            raise TypeError("Expected SDFGState, got: {}".format(
                type(u).__name__))
        if not isinstance(v, SDFGState):
            raise TypeError("Expected SDFGState, got: {}".format(
                type(v).__name__))
        if not isinstance(edge, ed.InterstateEdge):
            raise TypeError("Expected InterstateEdge, got: {}".format(
                type(edge).__name__))
        return super(SDFG, self).add_edge(u, v, edge)

    def states(self):
        """ Alias that returns the nodes (states) in this SDFG. """
        return self.nodes()

    def all_nodes_recursive(self):
        """ Iterate over all nodes in this SDFG, including states, nodes in
            states, and recursive states and nodes within nested SDFGs,
            returning tuples on the form (node, parent), where the parent is
            either the SDFG (for states) or a DFG (nodes). """
        all_nodes = []
        for node in self.nodes():
            all_nodes.append((node, self))
            all_nodes += node.all_nodes_recursive()
        return all_nodes

    def arrays_recursive(self):
        """ Iterate over all arrays in this SDFG, including arrays within
            nested SDFGs. Yields 3-tuples of (sdfg, array name, array)."""
        for aname, arr in self.arrays.items():
            yield self, aname, arr
        for state in self.nodes():
            for node in state.nodes():
                if isinstance(node, nd.NestedSDFG):
                    yield from node.sdfg.arrays_recursive()

    def interstate_symbols(self):
        """ Returns variables are assigned/used in the top-level and can be
            shared between states.
        """

        assigned = collections.OrderedDict()
        used = collections.OrderedDict()

        # Find symbols in inter-state edges
        for _, _, edge_data in self.edges():
            for var, expr in edge_data.assignments.items():
                assigned[var] = dt.Scalar(symbolic.symtype(expr))
                if isinstance(expr, str):
                    expr = sp.sympify(expr)  # Convert string to sympy expr
                if isinstance(expr, sp.Expr):
                    for s in dace.symbolic.symbols_in_sympy_expr(expr):
                        used[s] = dt.Scalar(symbolic.symbol(s).dtype)
                elif expr is None or isinstance(expr, int):
                    pass  # Nothing to extract, or a constant
                else:
                    raise TypeError("Unexpected type: {}".format(type(expr)))
            for s in edge_data.condition_symbols():
                used[s] = dt.Scalar(symbolic.symbol(s).dtype)
        for state in self.nodes():
            a, u = state.interstate_symbols()
            assigned.update(a)
            used.update(u)

        return assigned, used

    def scalar_parameters(self, include_constants):
        """ Returns all scalar data arguments to the SDFG (this excludes
            symbols used to define array sizes)."""
        return [
            (name, dt.Scalar(stype)) for name, stype in self._symbols.items()
            # Exclude constant variables if requested
            if (include_constants or (name not in self.constants))
        ]

    def symbols_defined_at(self, node, state=None):
        """ Returns all symbols available to a given node, including only
            scope-defined variables that encompass the node, assuming that all
            required inputs to the SDFG have been resolved. """
        if node is None:
            return collections.OrderedDict()

        # From e.g., Data or SDFG to the corresponding node
        resolved = self.resolve_node(node)
        if len(resolved) > 1:
            raise ValueError("Node {} is present multiple times in SDFG: "
                             "result is ambiguous".format(node))
        node = resolved[0]

        if state is None:
            state = self.states_for_node(node)
            if len(state) > 1:
                raise ValueError('Node "{}" is present in multiple states, '
                                 "result is ambiguous: {}".format(
                                     node, ", ".join(state)))
            state = state[0]
        else:
            if node not in state.nodes():
                raise ValueError(
                    'Node "{}" does not exist in state "{}"'.format(
                        node, state))

        # All scalar inputs, data symbols and interstate symbols are assumed to
        # have been resolved at this point
        symbols = collections.OrderedDict(
            (name, data) for name, data in self.scalar_parameters(True))
        symbols.update(self.data_symbols(True))
        assigned, used = self.interstate_symbols()
        symbols.update(assigned)
        #symbols.update(used)

        # Explore scope of node to find iteration variables
        scope_dict = state.scope_dict()
        if isinstance(node, dace.graph.nodes.EntryNode):
            scope = node
        else:
            scope = scope_dict[node]
        while scope is not None:
            if isinstance(scope, dace.graph.nodes.MapEntry):
                for param in scope.params:
                    symbols[param] = dt.Scalar(symbolic.symbol(param).dtype)
                for sym in scope.range.free_symbols:
                    symbols[sym] = dt.Scalar(symbolic.symbol(sym).dtype)
            elif isinstance(scope, dace.graph.nodes.ConsumeEntry):
                symbols[scope.consume.pe_index] = dt.Scalar(
                    symbolic.symbol(scope.consume.pe_index).dtype)
                for sym in scope.consume.num_pes.free_symbols:
                    symbols[sym] = dt.Scalar(symbolic.symbol(sym).dtype)
            else:
                raise TypeError("Unsupported entry node type: {}".format(
                    type(scope).__name__))
            scope = scope_dict[scope]

        # Call recursively on parents
        if self.parent is not None:
            # Find parent Nested SDFG node
            parent_node = next(
                n for n in self.parent.nodes()
                if isinstance(n, nd.NestedSDFG) and n.sdfg.name == self.name)
            symbols.update(
                self._parent_sdfg.symbols_defined_at(parent_node, self.parent))

        symbols.update(self.constants)

        return symbols

    def data_symbols(self, include_constants):
        """ Returns all symbols used in data nodes within the SDFG. """
        symbols = collections.OrderedDict()
        for state in self.nodes():
            symbols.update(state.data_symbols())
        if include_constants:
            return symbols
        else:
            return collections.OrderedDict((key, val)
                                           for key, val in symbols.items()
                                           if key not in self.constants)

    def scope_symbols(self):
        """ Returns all symbols used in scopes (maps) within the SDFG. """
        iteration_variables = collections.OrderedDict()
        subset_symbols = collections.OrderedDict()
        for state in self.nodes():
            iv, ss = state.scope_symbols()
            iteration_variables.update(iv)
            subset_symbols.update(ss)
        return iteration_variables, subset_symbols

    def all_symbols(self, include_constants):
        """ Returns all symbols used in this SDFG, including scalar parameters
            to the SDFG, loop iteration variables, array sizes and variables
            used in interstate edges. """
        symbols = collections.OrderedDict(
            (name, data) for name, data in self.scalar_parameters())
        symbols.update(self.data_symbols(True))
        assigned, used = self.interstate_symbols()
        symbols.update(used)
        iteration_variables, subset_symbols = self.scope_symbols()
        symbols.update(subset_symbols)
        symbols.update(iteration_variables)
        if include_constants:
            return symbols
        else:
            return collections.OrderedDict((key, val)
                                           for key, val in symbols.items()
                                           if key not in self.constants)

    def undefined_symbols(self, include_scalar_data):
        """ Returns all symbols used in this SDFG that are undefined, and thus
            must be given as input parameters. """
        return undefined_symbols(self, self, include_scalar_data)

    def resolve_node(self, node):
        """ Resolves data objects and SDFG objects into their corresponding
            nodes in the SDFG. """
        if isinstance(node, dace.graph.nodes.Node):
            return [node]
        all_nodes = [(self, None)] + self.all_nodes_recursive()
        if isinstance(node, dace.data.Data):
            resolved = [
                n for n, _ in all_nodes
                if isinstance(n, dace.graph.nodes.AccessNode)
                and n.desc(self) == node
            ]
        elif isinstance(node, SDFG):
            resolved = [
                n for n, _ in all_nodes if
                isinstance(n, dace.graph.nodes.NestedSDFG) and n.sdfg == node
            ]
        else:
            raise TypeError("Unrecognized type {} passed.".format(
                type(node).__name__))
        if len(resolved) == 0:
            raise RuntimeError("Node {} of type {} not found "
                               "in SDFG {}.".format(node.data,
                                                    type(node).__name__,
                                                    self.name))
        return resolved

    def states_for_node(self, node):
        """ Finds which states a node is located in. """
        if isinstance(node, dace.data.Data):
            states = [
                s for s in self.nodes()
                if node in [n.data for n in s.data_nodes()]
            ]
        elif isinstance(node, SDFG):
            states = [
                s for s in self.nodes() if node in [
                    n.sdfg for n in s.nodes()
                    if isinstance(n, dace.graph.nodes.NestedSDFG)
                ]
            ]
        else:
            states = [s for s in self.nodes() if node in s.nodes()]
        if len(states) == 0:
            raise ValueError('Node "{}" not found'.format(node))
        return states

    def arglist(self):
        """ Returns a list of argument names required to call this SDFG.
            The return type is a dictionary of names to dtypes. """
        data_args = []
        for state in self.nodes():
            data_args += [
                (n.data, n.desc(self)) for n in state.nodes()
                if isinstance(n, nd.AccessNode) and not n.desc(self).transient
            ]
        data_args = sorted(dtypes.deduplicate(data_args))

        sym_args = sorted(self.undefined_symbols(True).items())

        # Arguments are sorted as follows:
        # 1. Program arguments, as given in the dace program definition
        # 2. Other free symbols, sorted by name
        # 3. Data arguments inferred from the SDFG, if not given in the program
        #    definition (or if not created from a dace.program)
        arg_list = collections.OrderedDict()
        for key, val in itertools.chain(data_args, sym_args):
            if key not in self.constants_prop and key not in arg_list:
                arg_list[key] = val

        return arg_list

    def signature_arglist(self, with_types=True, for_call=False):
        """ Returns a list of arguments necessary to call this SDFG,
            formatted as a list of C definitions.
            @param with_types: If True, includes argment types in the result.
            @param for_call: If True, returns arguments that can be used when
                             calling the SDFG. This means that immaterial data
                             will generate "nullptr" arguments instead of the
                             argument names.
            @return: A list of strings. For example: `['float *A', 'int b']`.
        """
        arg_list = self.arglist()

        signature_args = []
        for name, arg_type in arg_list.items():
            if isinstance(arg_type, dace.data.Data):
                signature_args.append(
                    arg_type.signature(
                        name=name, with_types=with_types, for_call=for_call))
            else:
                raise TypeError("Unsupported argument type")

        return signature_args

    def signature(self, with_types=True, for_call=False):
        """ Returns a C/C++ signature of this SDFG, used when generating code.
            @param with_types: If True, includes argument types (can be used
                               for a function prototype). If False, only
                               include argument names (can be used for function
                               calls).
            @param for_call: If True, returns arguments that can be used when
                             calling the SDFG. This means that immaterial data
                             will generate "nullptr" arguments instead of the
                             argument names.
        """
        return ", ".join(self.signature_arglist(with_types, for_call))

    def draw_to_file(self,
                     filename="sdfg.dot",
                     fill_connectors=True,
                     recursive=True):
        """ Draws the SDFG to a GraphViz (.dot) file.
            @param filename: The file to draw the SDFG to (will be written to
                             '_dotgraphs/<filename>').
            @param fill_connectors: Whether to fill missing scope (e.g., "IN_")
                                    connectors prior to drawing the graph.
            @param recursive: If True, also draws nested SDFGs.
        """
        if fill_connectors:
            self.fill_scope_connectors()

        try:
            os.makedirs("_dotgraphs")
        # Python 2.x does not have FileExistsError
        except OSError as e:
            if e.errno == errno.EEXIST:
                pass
            else:
                raise

        with open(os.path.join("_dotgraphs", filename), "w") as outFile:
            outFile.write(self.draw())

        if recursive:
            for state in self.nodes():
                for node in state.nodes():
                    if isinstance(node, dace.graph.nodes.NestedSDFG):
                        node.sdfg.draw_to_file(
                            filename=node.sdfg.name + "_" + filename,
                            recursive=True)

    def draw(self):
        """ Creates a GraphViz representation of the full SDFG, including all
            states and transitions.
            @return: A string representing the SDFG in .dot format.
        """

        nodes = []

        # Redirect all edges between states to point at the boundaries
        edges = []
        for ind, edge in enumerate(self.edges()):
            srcState, dstState, data = edge
            srcDotName = "state_" + str(self.node_id(srcState))
            dstDotName = "state_" + str(self.node_id(dstState))
            srcCluster = "cluster_" + srcDotName
            dstCluster = "cluster_" + dstDotName

            if len(srcState.nodes()) > 0:
                srcNode = srcState.sink_nodes()[0]
                srcName = "s%d_%d" % (self.node_id(srcState),
                                      srcState.node_id(srcNode))
            else:
                srcName = "dummy_" + str(self.node_id(srcState))
            if len(dstState.nodes()) > 0:
                dstNode = dstState.source_nodes()[0]
                dstName = "s%d_%d" % (self.node_id(dstState),
                                      dstState.node_id(dstNode))
            else:
                dstName = "dummy_" + str(self.node_id(dstState))

            if srcState != dstState:
                edges.append(
                    dot.draw_interstate_edge_by_name(
                        srcName,
                        dstName,
                        edge,
                        self,
                        srcState,
                        ltail=srcCluster,
                        lhead=dstCluster,
                    ))
            else:
                redName = srcDotName + "_to_" + dstDotName
                nodes.append(dot.draw_invisible_node(redName))

                edges.append(
                    dot.draw_edge_explicit(
                        srcName,
                        redName,
                        Edge(srcState, srcState, ed.RedirectEdge()),
                        self,
                        srcState,
                        ltail=srcCluster,
                    ))
                edges.append(
                    dot.draw_edge_explicit(
                        redName,
                        dstName,
                        edge,
                        self,
                        srcState,
                        lhead=dstCluster))

        # Mark first and last states
        first = self.start_state

        # A state is considered a last state if it has no outgoing edges that
        # lead to another state
        last = self.sink_nodes()

        clusters = []
        for state in self.nodes():
            if state == first and state not in last:
                clusterLabel = state.label + " (BEGIN)"
                clusterColor = "#f7dede"
            elif state in last and state != first:
                clusterLabel = state.label + " (END)"
                clusterColor = "#f7dede"
            else:
                clusterLabel = state.label
                clusterColor = "#deebf7"
            cluster = """
subgraph cluster_state_{state} {{
      label = "{label}";
      labeljust = r;
      bgcolor = "{color}"; color = "{color}";""".format(
                state=self.node_id(state),
                label=clusterLabel,
                color=clusterColor)
            subNodes, subEdges = dot.draw_graph(self, state, standalone=False)
            cluster += "\n        ".join(subNodes + subEdges)
            if len(subNodes) == 0:
                cluster += "\n"
                cluster += dot.draw_invisible_node("dummy_" +
                                                   str(self.node_id(state)))
            cluster += "\n}"
            clusters.append(cluster)

        return (
            "digraph SDFG {\n    outputorder=nodesfirst;\n" +
            "    compound=true;\n" + "    newrank=true;\n" +
            "\n    ".join(nodes + edges) + "\n" + "\n".join(clusters) + "\n}")

    def _repr_svg_(self):
        """ SVG representation of the SDFG, used mainly for Jupyter
            notebooks. """
        import graphviz

        return graphviz.Source(self.draw())._repr_svg_()

    def transients(self):
        """ Returns a dictionary mapping transient data descriptors to their
            parent scope entry node, or None if top-level (i.e., exists in
            multiple scopes). """

        result = {}
        tstate = {}

        for (i, state) in enumerate(self.nodes()):
            scope_dict = state.scope_dict()
            for node in state.nodes():
                if isinstance(node,
                              nd.AccessNode) and node.desc(self).transient:
                    arrname = node.data
                    # If transient is accessed in more than one state, it is a
                    # top-level transient
                    if arrname in tstate and tstate[arrname] != i:
                        tstate[arrname] = None
                        result[arrname] = None
                    else:
                        tstate[arrname] = i
                        result[arrname] = scope_dict[node]

        return result

    def shared_transients(self):
        """ Returns a list of transient data that appears in more than one
            state. """
        seen = {}
        shared = []
        for state in self.nodes():
            for node in state.nodes():
                if isinstance(node,
                              nd.AccessNode) and node.desc(self).transient:
                    # If transient is accessed in more than one state, it is a
                    # shared transient
                    if node.desc(self).toplevel or (node.data in seen and
                                                    seen[node.data] != state):
                        shared.append(node.data)
                    seen[node.data] = state
        return dtypes.deduplicate(shared)

    def input_arrays(self):
        """ Returns a list of input arrays that need to be fed into the SDFG.
        """
        result = []
        for state in self.nodes():
            for node in state.source_nodes():
                if isinstance(node, nd.AccessNode):
                    if node not in result:
                        result.append(node)
        return result

    def output_arrays(self):
        """ Returns a list of output arrays that need to be returned from the
            SDFG. """
        result = []
        for state in self.nodes():
            for node in state.sink_nodes():
                if isinstance(node, nd.AccessNode):
                    if node not in result:
                        result.append(node)
        return result

    def save(self, filename: str):
        """ Save this SDFG to a file (uses Pickle as the default format).
            @param filename: File name to save to.
        """
        with open(filename, "wb") as fp:
            symbolic.SympyAwarePickler(fp).dump(self)

    @staticmethod
    def from_file(filename: str):
        """ Constructs an SDFG from a file.
            @param filename: File name to load SDFG from.
            @return: An SDFG.
        """
        with open(filename, "rb") as fp:
            sdfg = symbolic.SympyAwareUnpickler(fp).load()
            if not isinstance(sdfg, SDFG):
                raise TypeError("Loaded file is not an SDFG (loaded "
                                "type: %s)" % type(sdfg).__name__)
            return sdfg

    def dumps(self):
        """ Returns a serialized representation of this SDFG (uses Pickle as the default format)
        """
        return pickle.dumps(self)

    @staticmethod
    def from_bytes(mem: bytes):
        """ Constructs an SDFG from the serial representation in `bytes`
            @param mem: bytes object to load SDFG from.
            @return: An SDFG
        """
        sdfg = pickle.loads(mem)
        if not isinstance(sdfg, SDFG):
            raise TypeError('Loaded file is not an SDFG (loaded '
                            'type: %s)' % type(sdfg).__name__)
        return sdfg

    # Dynamic SDFG creation API
    ##############################
    def add_state(self, label=None, is_start_state=False):
        """ Adds a new SDFG state to this graph and returns it.
            @param label: State label.
            @param is_start_state: If True, resets SDFG starting state to this
                                   state.
            @return: A new SDFGState object.
        """
        if label is None or any([s.label == label for s in self.nodes()]):
            i = len(self)
            base = "state" if label is None else label
            while True:
                # Append a number. If the state already exists, increment the
                # number until it doesn't
                label = "{}_{}".format(base, i)
                if any([s.label == label for s in self.nodes()]):
                    i += 1
                else:
                    break
        state = SDFGState(label, self)

        self.add_node(state, is_start_state=is_start_state)
        return state

    def add_array(
            self,
            name: str,
            shape,
            dtype,
            storage=dtypes.StorageType.Default,
            materialize_func=None,
            transient=False,
            strides=None,
            offset=None,
            toplevel=False,
            debuginfo=None,
            allow_conflicts=False,
            access_order=None,
    ):
        """ Adds an array to the SDFG data descriptor store. """

        if not isinstance(name, str):
            raise TypeError(
                "Array name must be a string. Got %s" % type(name).__name__)

        # If exists, fail
        if name in self._arrays:
            raise NameError('Array or Stream with name "%s" already exists '
                            "in SDFG" % name)

        # convert strings to int if possible
        newshape = []
        for s in shape:
            try:
                newshape.append(int(s))
            except:
                newshape.append(dace.symbolic.pystr_to_symbolic(s))
        shape = newshape

        if isinstance(dtype, type) and dtype in dtypes._CONSTANT_TYPES[:-1]:
            dtype = dtypes.typeclass(dtype)

        desc = dt.Array(
            dtype,
            shape,
            storage=storage,
            materialize_func=materialize_func,
            allow_conflicts=allow_conflicts,
            access_order=access_order,
            transient=transient,
            strides=strides,
            offset=offset,
            toplevel=toplevel,
            debuginfo=debuginfo,
        )

        self._arrays[name] = desc
        return desc

    def add_stream(
            self,
            name: str,
            dtype,
            veclen=1,
            buffer_size=1,
            shape=(1, ),
            storage=dtypes.StorageType.Default,
            transient=False,
            strides=None,
            offset=None,
            toplevel=False,
            debuginfo=None,
    ):
        """ Adds a stream to the SDFG data descriptor store. """
        if not isinstance(name, str):
            raise TypeError(
                "Stream name must be a string. Got %s" % type(name).__name__)

        # If exists, fail
        if name in self._arrays:
            raise NameError('Array or Stream with name "%s" already exists '
                            "in SDFG" % name)

        if isinstance(dtype, type) and dtype in dtypes._CONSTANT_TYPES[:-1]:
            dtype = dtypes.typeclass(dtype)

        desc = dt.Stream(
            dtype,
            veclen,
            buffer_size,
            shape=shape,
            storage=storage,
            transient=transient,
            strides=strides,
            offset=offset,
            toplevel=toplevel,
            debuginfo=debuginfo,
        )

        self._arrays[name] = desc
        return desc

    def add_scalar(
            self,
            name: str,
            dtype,
            storage=dtypes.StorageType.Default,
            transient=False,
            toplevel=False,
            debuginfo=None,
    ):
        """ Adds a scalar to the SDFG data descriptor store. """
        if not isinstance(name, str):
            raise TypeError(
                "Scalar name must be a string. Got %s" % type(name).__name__)
        # If exists, fail
        if name in self._arrays:
            raise NameError('Array or Stream with name "%s" already exists '
                            "in SDFG" % name)

        if isinstance(dtype, type) and dtype in dtypes._CONSTANT_TYPES[:-1]:
            dtype = dtypes.typeclass(dtype)

        desc = dt.Scalar(
            dtype,
            storage=storage,
            transient=transient,
            toplevel=toplevel,
            debuginfo=debuginfo,
        )

        self._arrays[name] = desc
        return desc

    def add_transient(
            self,
            name,
            shape,
            dtype,
            storage=dtypes.StorageType.Default,
            materialize_func=None,
            strides=None,
            offset=None,
            toplevel=False,
            debuginfo=None,
            allow_conflicts=False,
            access_order=None,
    ):
        """ Convenience function to add a transient array to the data
            descriptor store. """
        return self.add_array(
            name,
            shape,
            dtype,
            storage,
            materialize_func,
            True,
            strides,
            offset,
            toplevel=toplevel,
            debuginfo=None,
            allow_conflicts=allow_conflicts,
            access_order=access_order,
        )

    def temp_data_name(self):
        """ Returns a temporary data descriptor name that can be used in this SDFG. """

        name = '__tmp%d' % self._temp_transients
        while name in self._arrays:
            self._temp_transients += 1
            name = '__tmp%d' % self._temp_transients

        return name

    def add_temp_transient(self,
                           shape,
                           dtype,
                           storage=dtypes.StorageType.Default,
                           materialize_func=None,
                           strides=None,
                           offset=None,
                           toplevel=False,
                           debuginfo=None,
                           allow_conflicts=False,
                           access_order=None):
        """ Convenience function to add a transient array with a temporary name to the data
            descriptor store. """
        name = self.temp_data_name()

        return name, self.add_array(
            name,
            shape,
            dtype,
            storage,
            materialize_func,
            True,
            strides,
            offset,
            toplevel=toplevel,
            debuginfo=None,
            allow_conflicts=allow_conflicts,
            access_order=access_order)

    def add_datadesc(self, name: str, datadesc: dt.Data):
        """ Adds an existing data descriptor to the SDFG array store.
            @param name: Name to use.
            @param datadesc: Data descriptor to add.
        """
        if not isinstance(name, str):
            raise TypeError("Data descriptor name must be a string. Got %s" %
                            type(name).__name__)
        # If exists, fail
        if name in self._arrays:
            raise NameError('Array or Stream with name "%s" already exists '
                            "in SDFG" % name)
        self._arrays[name] = datadesc

    def add_loop(
            self,
            before_state,
            loop_state,
            after_state,
            loop_var: str,
            initialize_expr: str,
            condition_expr: str,
            increment_expr: str,
            loop_end_state=None,
    ):
        """ Helper function that adds a looping state machine around a 
            given state (or sequence of states).
            @param before_state: The state after which the loop should
                                 begin, or None if the loop is the first
                                 state (creates an empty state).
            @param loop_state: The state that begins the loop. See also
                               `loop_end_state` if the loop is multi-state.
            @param after_state: The state that should be invoked after
                                the loop ends, or None if the program 
                                should terminate (creates an empty state).
            @param loop_var: A name of an inter-state variable to use
                             for the loop. If None, `initialize_expr`
                             and `increment_expr` must be None.
            @param initialize_expr: A string expression that is assigned
                                    to `loop_var` before the loop begins.
                                    If None, does not define an expression.
            @param condition_expr: A string condition that occurs every
                                   loop iteration. If None, loops forever 
                                   (undefined behavior).
            @param increment_expr: A string expression that is assigned to
                                   `loop_var` after every loop iteration.
                                    If None, does not define an expression.
            @param loop_end_state: If the loop wraps multiple states, the
                                   state where the loop iteration ends.
                                   If None, sets the end state to 
                                   `loop_state` as well.
            @return: A 3-tuple of (`before_state`, generated loop guard state,
                                   `after_state`).
        """
        from dace.frontend.python.astutils import negate_expr  # Avoid import loops

        # Argument checks
        if loop_var is None and (initialize_expr or increment_expr):
            raise ValueError("Cannot initalize or increment an empty loop"
                             " variable")

        # Handling empty states
        if loop_end_state is None:
            loop_end_state = loop_state
        if before_state is None:
            before_state = self.add_state()
        if after_state is None:
            after_state = self.add_state()

        # Create guard state
        guard = self.add_state("guard")

        # Loop initialization
        init = None if initialize_expr is None else {loop_var: initialize_expr}
        self.add_edge(before_state, guard, ed.InterstateEdge(assignments=init))

        # Loop condition
        if condition_expr:
            cond_ast = CodeProperty.from_string(condition_expr,
                                                dtypes.Language.Python)
        else:
            cond_ast = CodeProperty.from_string('True', dtypes.Language.Python)
        self.add_edge(guard, loop_state, ed.InterstateEdge(cond_ast))
        self.add_edge(guard, after_state,
                      ed.InterstateEdge(negate_expr(cond_ast)))

        # Loop incrementation
        incr = None if increment_expr is None else {loop_var: increment_expr}
        self.add_edge(
            loop_end_state, guard, ed.InterstateEdge(assignments=incr))

        return before_state, guard, after_state

    # SDFG queries
    ##############################

    def find_state(self, state_id_or_label):
        """ Finds a state according to its ID (if integer is provided) or
            label (if string is provided).

            @param state_id_or_label: State ID (if int) or label (if str).
            @return: An SDFGState object.
        """

        if isinstance(state_id_or_label, str):
            for s in self.nodes():
                if s.label == state_id_or_label:
                    return s
            raise LookupError("State %s not found" % state_id_or_label)
        elif isinstance(state_id_or_label, int):
            return self.nodes()[state_id_or_label]
        else:
            raise TypeError(
                "state_id_or_label is not an int nor string: {}".format(
                    state_id_or_label))

    def find_node(self, state_id_or_label, node_id_or_label):
        """ Finds a node within a state according to its ID (if integer is
            provided) or label (if string is provided).

            @param state_id_or_label: State ID (if int) or label (if str).
            @param node_id_or_label:  Node ID (if int) or label (if str)
                                      within the given state.
            @return: A nodes.Node object.
        """
        state = self.find_state(state_id_or_label)
        return state.find_node(node_id_or_label)

    def specialize(self, additional_symbols=None, specialize_all_symbols=True):
        """ Sets symbolic values in this SDFG to constants.
            @param additional_symbols: Additional values to specialize.
            @param specialize_all_symbols: If True, raises an
                   UnboundLocalError if at least one of the symbols in the
                   SDFG is unset.
        """
        syms = {}
        additional_symbols = additional_symbols or {}
        undefined_symbols = self.undefined_symbols(False)
        # scalar_arguments = self.scalar_parameters(False)
        for (
                symname
        ) in undefined_symbols:  # itertools.chain(undefined_symbols, scalar_arguments):
            try:
                syms[symname] = symbolic.symbol(symname).get()
            except UnboundLocalError:
                # Allow scalar arguments to remain undefined, but fail on
                # symbols
                if specialize_all_symbols and symname not in additional_symbols:
                    pass

        # Augment symbol values from additional symbols
        syms.update({
            # If symbols are passed, extract the value. If constants are
            # passed, use them directly.
            name: val.get() if isinstance(val, dace.symbolic.symbol) else val
            for name, val in additional_symbols.items()
        })

        # Update constants
        self.constants_prop.update(syms)

    def compile(self, specialize=None, optimizer=None):
        """ Compiles a runnable binary from this SDFG.

            @param specialize: If True, specializes all symbols to their
                               defined values as constants. If None, uses
                               configuration setting.
            @param optimizer: If defines a valid class name, it will be called
                              during compilation to transform the SDFG as
                              necessary. If None, uses configuration setting.
            @return: A callable CompiledSDFG object.
        """

        # Importing these outside creates an import loop
        from dace.codegen import codegen, compiler

        if Config.get_bool("compiler", "use_cache"):
            # Try to see if a cached version of the binary exists
            # print("looking for cached binary: " + compiler.get_binary_name(self.name))
            binary_filename = compiler.get_binary_name(self.name)
            if os.path.isfile(binary_filename):
                # print("A cached binary was found!")
                return compiler.load_from_file(self, binary_filename)

        ############################
        # DaCe Compilation Process #

        # Clone SDFG as the other modules may modify its contents
        sdfg = copy.deepcopy(self)

        # Fill in scope entry/exit connectors
        sdfg.fill_scope_connectors()

        # Propagate memlets in the graph
        if self._propagate:
            propagate_labels_sdfg(sdfg)

        # Specialize SDFG to its symbol values
        if (specialize is None and Config.get_bool(
                "optimizer", "autospecialize")) or specialize == True:
            sdfg.specialize()

        # Optimize SDFG using the CLI or external hooks
        optclass = _get_optimizer_class(optimizer)
        if optclass is not None:
            opt = optclass(sdfg)
            sdfg = opt.optimize(debugprint=Config.get_bool("debugprint"))

        # Generate code for the program by traversing the SDFG state by state
        program_objects = codegen.generate_code(sdfg)

        # Generate the program folder and write the source files
        program_folder = compiler.generate_program_folder(
            self, program_objects, os.path.join(".dacecache", sdfg.name))

        # Compile the code and get the shared library path
        shared_library = compiler.configure_and_compile(program_folder)

        # Get the function handle
        return compiler.get_program_handle(shared_library, sdfg)

    def argument_typecheck(self, args, kwargs, types_only=False):
        """ Checks if arguments and keyword arguments match the SDFG
            types. Raises RuntimeError otherwise.

            @raise RuntimeError: Argument count mismatch.
            @raise TypeError: Argument type mismatch.
            @raise NotImplementedError: Unsupported argument type.
        """
        expected_args = self.arglist()
        num_args_passed = len(args) + len(kwargs)
        num_args_expected = len(expected_args)
        if num_args_passed < num_args_expected:
            expected_kwargs = list(expected_args.keys())[len(args):]
            missing_args = [k for k in expected_kwargs if k not in kwargs]
            raise RuntimeError(
                "Missing arguments to SDFG: '%s'" % (', '.join(missing_args)))
        elif num_args_passed > num_args_expected:
            unnecessary_args = []
            extra_args = len(args) - len(expected_args)
            if extra_args > 0:
                unnecessary_args.extend(
                    'Argument #%d' % (i + len(expected_args) + 1)
                    for i in range(extra_args))
                unnecessary_args.extend(kwargs.keys())
            else:
                unnecessary_args = [
                    k for k in kwargs.keys() if k not in expected_args
                ]
            raise RuntimeError("Too many arguments to SDFG. Unnecessary "
                               "arguments: %s" % ', '.join(unnecessary_args))
        positional_args = list(args)
        for i, arg in enumerate(expected_args):
            expected = expected_args[arg]
            if i < len(positional_args):
                passed = positional_args[i]
            else:
                if arg not in kwargs:
                    raise RuntimeError(
                        "Missing argument to DaCe program: {}".format(arg))
                passed = kwargs[arg]
            if types_only:
                desc = dt.create_datadescriptor(passed)
                if not expected.is_equivalent(desc):
                    raise TypeError("Type mismatch for argument: "
                                    "expected %s, got %s" % (expected, desc))
                else:
                    continue
            if isinstance(expected, dace.data.Array):
                if (not isinstance(passed, ndarray.ndarray)
                        and not isinstance(passed, np.ndarray)):
                    raise TypeError("Type mismatch for argument {}: "
                                    "expected array type, got {}".format(
                                        arg, type(passed)))
            elif (isinstance(expected, dace.data.Scalar)
                  or isinstance(expected, dace.dtypes.typeclass)):
                if (not dace.dtypes.isconstant(passed)
                        and not isinstance(passed, dace.symbolic.symbol)):
                    raise TypeError("Type mismatch for argument {}: "
                                    "expected scalar type, got {}".format(
                                        arg, type(passed)))
            elif isinstance(expected, dace.data.Stream):
                if not isinstance(passed, dace.dtypes.stream):
                    raise TypeError("Type mismatch for argument {}: "
                                    "expected stream type, got {}".format(
                                        arg, type(passed)))
            else:
                raise NotImplementedError(
                    "Type checking not implemented for type {} (argument "
                    "{})".format(type(expected).__name__, arg))

    def __call__(self, *args, **kwargs):
        """ Invokes an SDFG, generating and compiling code if necessary. """

        binaryobj = self.compile()

        # Verify passed arguments (unless disabled by the user)
        if dace.config.Config.get_bool("execution", "general", "check_args"):
            self.argument_typecheck(args, kwargs)
        return binaryobj(*args, **kwargs)

    def fill_scope_connectors(self):
        """ Fills missing scope connectors (i.e., "IN_#"/"OUT_#" on entry/exit
            nodes) according to data on the memlets. """
        for state in self.nodes():
            state.fill_scope_connectors()

    def predecessor_state_transitions(self, state):
        """ Yields paths (lists of edges) that the SDFG can pass through
            before computing the given state. """
        from networkx import all_simple_paths

        for path in all_simple_paths(self, self._start_state, state):
            yield [
                next(e for e in self.out_edges(s) if e.dst == d)
                for s, d in zip(path[:-1], path[1:])
            ]

    def predecessor_states(self, state):
        """ Returns a list of unique states that the SDFG can pass through
            before computing the given state. """
        from networkx import all_simple_paths

        start_state = self._start_state or self.source_nodes()[0]
        return set([
            n for path in all_simple_paths(self, start_state, state)
            for n in path
        ])

    def validate(self) -> None:
        """ Verifies the correctness of an SDFG by applying multiple tests.

            Raises an InvalidSDFGError with the erroneous node/edge
            on failure.
        """
        # SDFG-level checks
        if not validate_name(self.name):
            raise InvalidSDFGError("Invalid name", self, None)

        if len(self.source_nodes()) > 1 and self._start_state is None:
            raise InvalidSDFGError("Starting state undefined", self, None)

        if len(set([s.label for s in self.nodes()])) != len(self.nodes()):
            raise InvalidSDFGError("Found multiple states with the same name",
                                   self, None)

        # Validate array names
        for name in self._arrays.keys():
            if name is not None and not validate_name(name):
                raise InvalidSDFGError("Invalid array name %s" % name, self,
                                       None)

        # Check every state separately
        for sid, state in enumerate(self.nodes()):
            state.validate(self, sid)

        # Interstate edge checks
        for eid, edge in enumerate(self.edges()):

            # Name validation
            if len(edge.data.assignments) > 0:
                for assign in edge.data.assignments.keys():
                    if not validate_name(assign):
                        raise InvalidSDFGInterstateEdgeError(
                            "Invalid interstate symbol name %s" % assign, self,
                            eid)

        # TODO: Check interstate edges with undefined symbols

        pass

    def is_valid(self) -> bool:
        """ Returns True if the SDFG is verified correctly (using `validate`).
        """
        try:
            self.validate()
        except InvalidSDFGError:
            return False
        return True

    def apply_strict_transformations(self, validate=True):
        """ Applies safe transformations (that will surely increase the
            performance) on the SDFG. For example, this fuses redundant states
            (safely) and removes redundant arrays.

            B{Note:} This is an in-place operation on the SDFG.
        """
        from dace.transformation.dataflow import RedundantArray
        from dace.transformation.interstate import StateFusion
        from dace.transformation.interstate import InlineSDFG

        strict_transformations = (StateFusion, RedundantArray, InlineSDFG)

        self.apply_transformations(
            strict_transformations, validate=validate, strict=True)

    def apply_transformations(self,
                              patterns,
                              validate=True,
                              strict=False,
                              states=None):
        """ This function applies transformations as given in the argument
            patterns. """
        # Avoiding import loops
        from dace.transformation import optimizer

        # Apply strict state fusions greedily.
        opt = optimizer.SDFGOptimizer(self, inplace=True)
        applied = True
        applied_transformations = collections.defaultdict(int)
        while applied:
            applied = False
            # Find and apply immediately
            for match in opt.get_pattern_matches(
                    strict=strict, patterns=patterns, states=states):
                sdfg = self.sdfg_list[match.sdfg_id]
                match.apply(sdfg)
                applied_transformations[type(match).__name__] += 1
                if validate:
                    self.fill_scope_connectors()
                    self.validate()
                applied = True
                break

        if Config.get_bool('debugprint'):
            print('Applied {}.'.format(', '.join([
                '%d %s' % (v, k) for k, v in applied_transformations.items()
            ])))

    def apply_gpu_transformations(self,
                                  states=None,
                                  validate=True,
                                  strict=True):
        """ Applies a series of transformations on the SDFG for it to
            generate GPU code.
            @note: It is recommended to apply redundant array removal
            transformation after this transformation. Alternatively,
            you can apply_strict_transformations() after this transformation.
            @note: This is an in-place operation on the SDFG.
        """
        # Avoiding import loops
        from dace.transformation.dataflow import GPUTransformLocalStorage

        patterns = [GPUTransformLocalStorage]
        self.apply_transformations(
            patterns, validate=validate, strict=strict, states=states)

    def generate_code(self, specialize=None):
        """ Generates code from this SDFG and returns it.
            @param specialize: If True, specializes all set symbols to their
                               values in the generated code. If None,
                               uses default configuration value.
            @return: A list of `CodeObject` objects containing the generated
                      code of different files and languages.
        """

        # Import loop "fix"
        from dace.codegen import codegen

        ################################
        # DaCe Code Generation Process #
        sdfg = copy.deepcopy(self)

        # Fill in scope entry/exit connectors
        sdfg.fill_scope_connectors()

        # Propagate memlets in the graph
        if sdfg.propagate:
            labeling.propagate_labels_sdfg(sdfg)

        # Specialize SDFG to its symbol values
        if (specialize is None and Config.get_bool(
                "optimizer", "autospecialize")) or specialize == True:
            sdfg.specialize()

        sdfg.draw_to_file()

        # Generate code for the program by traversing the SDFG state by state
        program_code = codegen.generate_code(sdfg)

        return program_code


class MemletTrackingView(object):
    """ A mixin class that enables tracking memlets in directed acyclic multigraphs. """

    def memlet_path(self,
                    edge: MultiConnectorEdge) -> List[MultiConnectorEdge]:
        """ Given one edge, returns a list of edges representing a path
            between its source and sink nodes. Used for memlet tracking.
    
            @note: Behavior is undefined when there is more than one path
                   involving this edge.
            @param edge: An edge within this state.
            @return: A list of edges from a source node to a destination node.
            """
        result = [edge]

        # Obtain the full state (to work with paths that trace beyond a scope)
        state = self._graph

        # If empty memlet, return itself as the path
        if edge.src_conn is None and edge.dst_conn is None and edge.data.data is None:
            return result

        # Prepend incoming edges until reaching the source node
        curedge = edge
        while not isinstance(curedge.src,
                             (nd.CodeNode, nd.AccessNode, nd.Reduce)):
            # Trace through scopes using OUT_# -> IN_#
            if isinstance(curedge.src, (nd.EntryNode, nd.ExitNode)):
                if curedge.src_conn is None:
                    raise ValueError(
                        "Source connector cannot be None for {}".format(
                            curedge.src))
                assert curedge.src_conn.startswith("OUT_")
                next_edge = next(
                    e for e in state.in_edges(curedge.src)
                    if e.dst_conn == "IN_" + curedge.src_conn[4:])
                result.insert(0, next_edge)
                curedge = next_edge

        # Prepend outgoing edges until reaching the sink node
        curedge = edge
        while not isinstance(curedge.dst,
                             (nd.CodeNode, nd.AccessNode, nd.Reduce)):
            # Trace through scope entry using IN_# -> OUT_#
            if isinstance(curedge.dst, (nd.EntryNode, nd.ExitNode)):
                if curedge.dst_conn is None:
                    raise ValueError(
                        "Destination connector cannot be None for {}".format(
                            curedge.dst))
                if not curedge.dst_conn.startswith("IN_"):  # Map variable
                    break
                next_edge = next(
                    e for e in state.out_edges(curedge.dst)
                    if e.src_conn == "OUT_" + curedge.dst_conn[3:])
                result.append(next_edge)
                curedge = next_edge

        return result

    def memlet_tree(self,
                    edge: MultiConnectorEdge) -> List[MultiConnectorEdge]:
        """ Given one edge, returns a list of edges representing a tree
            between its node source(s) and sink(s). Used for memlet tracking.
    
            @param edge: An edge within this state.
            @return: A list of edges from source nodes to destination nodes
                     (in arbitrary order) that pass through the given edge.
            """
        result = {}

        # Obtain the full state (to work with paths that trace beyond a scope)
        state = self._graph

        # If empty memlet, return itself as the path
        if edge.src_conn is None and edge.dst_conn is None and edge.data.data is None:
            return [edge]

        # Obtain original path
        path = self.memlet_path(edge)
        result.update({state.edge_id(e): e for e in path})

        num = len(path)

        # Add edges from branching memlet paths
        for i, curedge in enumerate(path):
            # Trace through scopes using OUT_# -> IN_#
            if i > 0 and isinstance(curedge.src, (nd.EntryNode, nd.ExitNode)):
                if curedge.src_conn is None:
                    raise ValueError(
                        "Source connector cannot be None for {}".format(
                            curedge.src))
                assert curedge.src_conn.startswith("OUT_")

                # Check for neighboring edges
                for e in state.out_edges(curedge.src):
                    if e == curedge:
                        continue
                    if e.src_conn == curedge.src_conn:
                        extra_path = self.memlet_path(e)
                        result.update(
                            {state.edge_id(ee): ee
                             for ee in extra_path})

            # Trace through scopes using IN_# -> OUT_#
            if i < num - 1 and isinstance(curedge.dst,
                                          (nd.EntryNode, nd.ExitNode)):
                if curedge.dst_conn is None:
                    raise ValueError(
                        "Destination connector cannot be None for {}".format(
                            curedge.dst))

                # Map variables are last edges in memlet paths, so this can only
                # be an edge that enters/exits the scope
                assert curedge.dst_conn.startswith("IN_")

                # Check for neighboring edges
                for e in state.in_edges(curedge.dst):
                    if e == curedge:
                        continue
                    if e.dst_conn == curedge.dst_conn:
                        extra_path = self.memlet_path(e)
                        result.update(
                            {state.edge_id(ee): ee
                             for ee in extra_path})

        return list(result.values())


class ScopeSubgraphView(SubgraphView, MemletTrackingView):
    """ An extension to SubgraphView that enables the creation of scope
        dictionaries in subgraphs and free symbols. """

    def __init__(self, graph, subgraph_nodes):
        super(ScopeSubgraphView, self).__init__(graph, subgraph_nodes)
        self._clear_scopedict_cache()

    @property
    def parent(self):
        return self._graph.parent

    def _clear_scopedict_cache(self):
        """ Clears the cached results for the scope_dict function.

            For use when the graph mutates (e.g., new edges/nodes, deletions).
        """
        self._scope_dict_toparent_cached = None
        self._scope_dict_tochildren_cached = None

    def scope_dict(self, node_to_children=False, return_ids=False):
        """ Returns a dictionary that segments an SDFG state into
            entry-node/exit-node scopes.

            @param node_to_children: If False (default), returns a mapping
                                     of each node to its parent scope
                                     (ScopeEntry) node. If True, returns a
                                     mapping of each parent node to a list of
                                     children nodes.
            @type node_to_children: bool
            @param return_ids: Return node ID numbers instead of node objects.
            @type return_ids: bool
            @return: The mapping from a node to its parent scope node, or the
                     mapping from a node to a list of children nodes.
            @rtype: dict(Node, Node) or dict(Node, list(Node))
        """
        result = None
        if not node_to_children and self._scope_dict_toparent_cached is not None:
            result = copy.copy(self._scope_dict_toparent_cached)
        elif node_to_children and self._scope_dict_tochildren_cached is not None:
            result = copy.copy(self._scope_dict_tochildren_cached)

        if result is None:
            result = {}
            node_queue = collections.deque(self.source_nodes())
            eq = _scope_dict_inner(self, node_queue, None, node_to_children,
                                   result)

            # Sanity check
            assert len(eq) == 0

            # Cache result
            if node_to_children:
                self._scope_dict_tochildren_cached = result
            else:
                self._scope_dict_toparent_cached = result

            result = copy.copy(result)

        if return_ids:
            return _scope_dict_to_ids(self, result)
        return result

    def scope_subgraph(self, entry_node, include_entry=True,
                       include_exit=True):
        """ Returns a subgraph that only contains the scope, defined by the
            given entry node.
        """
        return _scope_subgraph(self, entry_node, include_entry, include_exit)

    def top_level_transients(self):
        return top_level_transients(self)

    def all_transients(self):
        return all_transients(self)

    def entry_node(self, exit_node):
        """ Returns the entry node corresponding to the passed exit node. """
        return self.scope_dict()[exit_node]

    def exit_nodes(self, entry_node):
        """ Returns the exit node leaving the context opened by
            the given entry node. """

        if not isinstance(entry_node, nd.EntryNode):
            raise TypeError(
                "Received {}: should be dace.nodes.EntryNode".format(
                    type(entry_node).__name__))

        node_to_children = self.scope_dict(True)
        return [
            v for v in node_to_children[entry_node]
            if isinstance(v, nd.ExitNode)
        ]

    def data_symbols(self):
        """Returns all symbols used in data nodes."""
        return data_symbols(self)

    def scope_symbols(self):
        """Returns all symbols defined by scopes within this state."""
        return scope_symbols(self)

    def interstate_symbols(self):
        """Returns all symbols (assigned, used) in interstate edges in nested
           SDFGs within this subgraph."""
        return interstate_symbols(self)

    def undefined_symbols(self, sdfg, include_scalar_data):
        return undefined_symbols(sdfg, self, include_scalar_data)

    def all_nodes_recursive(self):
        all_nodes = []
        for node in self.nodes():
            all_nodes.append((node, self))
            if isinstance(node, dace.graph.nodes.NestedSDFG):
                all_nodes += node.sdfg.all_nodes_recursive()
        return all_nodes


# TODO: Use mixin for SDFGState and ScopeSubgraphView for scope dict
@make_properties
class SDFGState(OrderedMultiDiConnectorGraph, MemletTrackingView):
    """ An acyclic dataflow multigraph in an SDFG, corresponding to a
        single state in the SDFG state machine. """

    is_collapsed = Property(
        dtype=bool,
        desc="Show this node/scope/state as collapsed",
        default=False)

    nosync = Property(
        dtype=bool,
        default=False,
        desc="Do not synchronize at the end of the state")

    instrument = Property(
        enum=dtypes.InstrumentationType,
        desc="Measure execution statistics with given method",
        default=dtypes.InstrumentationType.No_Instrumentation)

    def __init__(self, label=None, sdfg=None, debuginfo=None):
        """ Constructs an SDFG state.
            @param label: Name for the state (optional).
            @param sdfg: A reference to the parent SDFG.
            @param debuginfo: Source code locator for debugging.
        """
        super(SDFGState, self).__init__()
        self._label = label
        self._parent = sdfg
        self._graph = self  # Allowing MemletTrackingView mixin to work
        self._clear_scopedict_cache()
        self._debuginfo = debuginfo
        self.is_collapsed = False
        self.nosync = False
        self._parallel_parent = (
            None
        )  # This (and is_parallel and set_parallel_parent) are duplicated...
        self._instrumented_parent = (
            False
        )  # Same as above. This flag is needed to know if the parent is instrumented (it's possible for a parent to be serial and instrumented.)

    @property
    def parent(self):
        """ Returns the parent SDFG of this state. """
        return self._parent

    def has_instrumented_parent(self):
        return self._instrumented_parent

    def set_instrumented_parent(self):
        self._instrumented_parent = (
            True
        )  # When this is set: Under no circumstances try instrumenting this (or any transitive children)

    def is_parallel(self):
        return self._parallel_parent != None

    def set_parallel_parent(self, parallel_parent):
        self._parallel_parent = parallel_parent

    def get_parallel_parent(self):
        return self._parallel_parent

    def __str__(self):
        return self._label

    # Clears the cached results for the scope_dict function.
    # For use when the graph mutates (e.g., new edges/nodes, deletions)
    def _clear_scopedict_cache(self):
        self._scope_dict_toparent_cached = None
        self._scope_dict_tochildren_cached = None
        self._scope_tree_cached = None
        self._scope_leaves_cached = None

    @property
    def label(self):
        return self._label

    @property
    def name(self):
        return self._label

    def set_label(self, label):
        self._label = label

    def replace(self, name: str, new_name: str):
        """ Finds and replaces all occurrences of a symbol or array in this
            state.
            @param name: Name to find.
            @param new_name: Name to replace.
        """
        replace(self, name, new_name)

    def add_node(self, node):
        if not isinstance(node, nd.Node):
            raise TypeError("Expected Node, got " + str(type(node)) + " (" +
                            str(node) + ")")
        self._clear_scopedict_cache()
        return super(SDFGState, self).add_node(node)

    def remove_node(self, node):
        self._clear_scopedict_cache()
        super(SDFGState, self).remove_node(node)

    def add_edge(self, u, u_connector, v, v_connector, memlet):
        if not isinstance(u, nd.Node):
            raise TypeError(
                "Source node is not of type nd.Node (type: %s)" % str(type(u)))
        if u_connector is not None and not isinstance(u_connector, str):
            raise TypeError("Source connector is not string (type: %s)" % str(
                type(u_connector)))
        if not isinstance(v, nd.Node):
            raise TypeError("Destination node is not of type nd.Node (type: " +
                            "%s)" % str(type(v)))
        if v_connector is not None and not isinstance(v_connector, str):
            raise TypeError("Destination connector is not string (type: %s)" %
                            str(type(v_connector)))
        if not isinstance(memlet, mm.Memlet):
            raise TypeError(
                "Memlet is not of type Memlet (type: %s)" % str(type(memlet)))

        self._clear_scopedict_cache()
        return super(SDFGState, self).add_edge(u, u_connector, v, v_connector,
                                               memlet)

    def remove_edge(self, edge):
        self._clear_scopedict_cache()
        super(SDFGState, self).remove_edge(edge)

    def all_nodes_recursive(self):
        all_nodes = []
        for node in self.nodes():
            all_nodes.append((node, self))
            if isinstance(node, dace.graph.nodes.NestedSDFG):
                all_nodes += node.sdfg.all_nodes_recursive()
        return all_nodes

    def defined_symbols_at(self, sdfg, node):
        """ Returns all symbols available to a given node, including map and
           state transition variables. """
        return sdfg.defined_symbols_at(node, state=self)

    def data_symbols(self):
        """ Returns all symbols used in data nodes. """
        return data_symbols(self)

    def scope_symbols(self):
        """ Returns all symbols defined by scopes within this state. """
        return scope_symbols(self)

    def interstate_symbols(self):
        """ Returns all symbols assigned/used in interstate edges in nested
           SDFGs within this state. """
        return interstate_symbols(self)

    def undefined_symbols(self, sdfg, include_scalar_data):
        return undefined_symbols(sdfg, self, include_scalar_data)

    def data_nodes(self):
        """ Returns all data_nodes (arrays) present in this state. """
        return [n for n in self.nodes() if isinstance(n, nd.AccessNode)]

    def memlets_for_array(self, arrayname):
        return [e for e in self.edges() if e[3].data == arrayname]

    def draw_node(self, graph):
        return dot.draw_node(graph, self, shape="Msquare")

    def toJSON(self, parent=None):
        import json
        ret = {
            'type': type(self).__name__,
            'label': self.name,
            'id': parent.node_id(self) if parent != None else None,
            'collapsed': self.is_collapsed,
            'scope_dict': self.scope_dict(
                node_to_children=True, return_ids=True),
            'nodes': [json.loads(n.toJSON(self)) for n in self.nodes()],
            'edges': [json.loads(e.toJSON(self)) for e in self.edges()],
            'attributes': json.loads(Property.all_properties_to_json(self)),
        }

        return json.dumps(ret)

    @classmethod
    def fromJSON_object(cls, json_obj, context_info={'sdfg': None}):
        """ Loads the node properties, label and type into a dict.
            @param json_obj: The object containing information about this node.
                             NOTE: This may not be a string!
            @return: An SDFGState instance constructed from the passed data
        """

        _type = json_obj['type']
        if _type != cls.__name__:
            raise Exception("Class type mismatch")

        attrs = json_obj['attributes']
        nodes = json_obj['nodes']
        edges = json_obj['edges']

        ret = SDFGState(
            label=json_obj['label'], sdfg=context_info['sdfg'], debuginfo=None)

        rec_ci = {
            'sdfg':
            context_info['sdfg'],
            'sdfg_state':
            ret,
            'callback':
            context_info['callback'] if 'callback' in context_info else None
        }
        Property.set_properties_from_json(ret, json_obj, rec_ci)

        import json
        for n in nodes:
            nret = json.loads(
                json.dumps(n),
                object_hook=lambda x: Property.json_loader(x, rec_ci))
            ret.add_node(nret)

        # Connect using the edges
        for e in edges:
            eret = json.loads(
                json.dumps(e),
                object_hook=lambda x: Property.json_loader(x, rec_ci))

            ret.add_edge(eret.src, eret.src_conn, eret.dst, eret.dst_conn,
                         eret.data)

        # Fix potentially broken scopes
        for n in nodes:
            if isinstance(n, dace.graph.nodes.MapExit):
                n.map = ret.entry_node(n).map
            elif isinstance(n, dace.graph.nodes.ConsumeExit):
                n.consume = ret.entry_node(n).consume

        return ret

    def scope_tree(self):
        if (hasattr(self, '_scope_tree_cached')
                and self._scope_tree_cached is not None):
            return copy.copy(self._scope_tree_cached)

        sdp = self.scope_dict(node_to_children=False)
        sdc = self.scope_dict(node_to_children=True)

        result = {}

        sdfg_symbols = self.parent.undefined_symbols(True).keys()

        # Get scopes
        for node, scopenodes in sdc.items():
            if node is None:
                exit_node = None
            else:
                exit_node = next(
                    v for v in scopenodes if isinstance(v, nd.ExitNode))
            scope = Scope(node, exit_node)
            scope.defined_vars = set(
                symbolic.pystr_to_symbolic(s)
                for s in (self.parent.symbols_defined_at(node, self).keys()
                          | sdfg_symbols))
            result[node] = scope

        # Scope parents and children
        for node, scope in result.items():
            if node is not None:
                scope.parent = result[sdp[node]]
            scope.children = [
                result[n] for n in sdc[node] if isinstance(n, nd.EntryNode)
            ]

        self._scope_tree_cached = result

        return copy.copy(self._scope_tree_cached)

    def scope_leaves(self):
        if (hasattr(self, '_scope_leaves_cached')
                and self._scope_leaves_cached is not None):
            return copy.copy(self._scope_leaves_cached)
        st = self.scope_tree()
        self._scope_leaves_cached = [
            scope for scope in st.values() if len(scope.children) == 0
        ]
        return copy.copy(self._scope_leaves_cached)

    def scope_dict(self, node_to_children=False, return_ids=False):
        """ Returns a dictionary that segments an SDFG state into
            entry-node/exit-node scopes.

            @param node_to_children: If False (default), returns a mapping
                                     of each node to its parent scope
                                     (ScopeEntry) node. If True, returns a
                                     mapping of each parent node to a list of
                                     children nodes.
            @type node_to_children: bool
            @param return_ids: Return node ID numbers instead of node objects.
            @type return_ids: bool
            @return: The mapping from a node to its parent scope node, or the
                     mapping from a node to a list of children nodes.
            @rtype: dict(Node, Node) or dict(Node, list(Node))
        """
        result = None
        if not node_to_children and self._scope_dict_toparent_cached is not None:
            result = copy.copy(self._scope_dict_toparent_cached)
        elif node_to_children and self._scope_dict_tochildren_cached is not None:
            result = copy.copy(self._scope_dict_tochildren_cached)

        if result is None:
            result = {}
            node_queue = collections.deque(self.source_nodes())
            eq = _scope_dict_inner(self, node_queue, None, node_to_children,
                                   result)

            # Sanity check
            if len(eq) != 0:
                raise RuntimeError("Leftover nodes in queue: {}".format(eq))

            # Cache result
            if node_to_children:
                self._scope_dict_tochildren_cached = result
            else:
                self._scope_dict_toparent_cached = result

            result = copy.copy(result)

        if return_ids:
            return _scope_dict_to_ids(self, result)
        return result

    def scope_subgraph(self, entry_node, include_entry=True,
                       include_exit=True):
        return _scope_subgraph(self, entry_node, include_entry, include_exit)

    def top_level_transients(self):
        """Iterate over top-level transients of this state."""
        return top_level_transients(self)  # Free function

    def all_transients(self):
        """Iterate over all transients in this state."""
        return all_transients(self)

    def entry_node(self, node):
        """ Returns the scope entry node of the given node, or None if
            top-level. """
        return self.scope_dict(False)[node]

    def exit_nodes(self, entry_node):
        """ Returns the exit node leaving the context opened by
            the given entry node. """

        if not isinstance(entry_node, nd.EntryNode):
            raise TypeError(
                "Received {}: should be dace.nodes.EntryNode".format(
                    type(entry_node).__name__))

        node_to_children = self.scope_dict(True)
        return [
            v for v in node_to_children[entry_node]
            if isinstance(v, nd.ExitNode)
        ]

    # Dynamic SDFG creation API
    ##############################
    def add_read(self, array_or_stream_name: str,
                 debuginfo=None) -> nd.AccessNode:
        """ Adds a read-only access node to this SDFG state.
            @param array_or_stream_name: The name of the array/stream.
            @return: An array access node.
        """
        debuginfo = getdebuginfo(debuginfo)
        node = nd.AccessNode(
            array_or_stream_name,
            dtypes.AccessType.ReadOnly,
            debuginfo=debuginfo)
        self.add_node(node)
        return node

    def add_write(self, array_or_stream_name: str,
                  debuginfo=None) -> nd.AccessNode:
        """ Adds a write-only access node to this SDFG state.
            @param array_or_stream_name: The name of the array/stream.
            @return: An array access node.
        """
        debuginfo = getdebuginfo(debuginfo)
        node = nd.AccessNode(
            array_or_stream_name,
            dtypes.AccessType.WriteOnly,
            debuginfo=debuginfo)
        self.add_node(node)
        return node

    def add_access(self, array_or_stream_name: str,
                   debuginfo=None) -> nd.AccessNode:
        """ Adds a general (read/write) access node to this SDFG state.
            @param array_or_stream_name: The name of the array/stream.
            @return: An array access node.
        """
        debuginfo = getdebuginfo(debuginfo)
        node = nd.AccessNode(
            array_or_stream_name,
            dtypes.AccessType.ReadWrite,
            debuginfo=debuginfo)
        self.add_node(node)
        return node

    def add_tasklet(
            self,
            name: str,
            inputs: Set[str],
            outputs: Set[str],
            code: str,
            language: dtypes.Language = dtypes.Language.Python,
            code_global: str = "",
            code_init: str = "",
            code_exit: str = "",
            location: str = "-1",
            debuginfo=None,
    ):
        """ Adds a tasklet to the SDFG state. """
        debuginfo = getdebuginfo(debuginfo)
        tasklet = nd.Tasklet(
            name,
            inputs,
            outputs,
            code,
            language,
            code_global=code_global,
            code_init=code_init,
            code_exit=code_exit,
            location=location,
            debuginfo=debuginfo,
        )
        self.add_node(tasklet)
        return tasklet

    def add_nested_sdfg(
            self,
            sdfg: SDFG,
            parent,
            inputs: Set[str],
            outputs: Set[str],
            name=None,
            schedule=dtypes.ScheduleType.Default,
            location="-1",
            debuginfo=None,
    ):
        """ Adds a nested SDFG to the SDFG state. """
        if name is None:
            name = sdfg.label
        debuginfo = getdebuginfo(debuginfo)

        if sdfg.parent is not None and sdfg.parent != parent:
            raise ValueError('SDFG "{}" already has a parent'.format(
                sdfg.label))
        sdfg.parent = self
        sdfg._parent_sdfg = parent
        sdfg.update_sdfg_list([])

        s = nd.NestedSDFG(
            name,
            sdfg,
            inputs,
            outputs,
            schedule=schedule,
            location=location,
            debuginfo=debuginfo,
        )
        self.add_node(s)
        return s

    def _map_from_ndrange(self,
                          name,
                          schedule,
                          unroll,
                          ndrange,
                          debuginfo=None):
        # Input can either be a dictionary or a list of pairs
        if isinstance(ndrange, list):
            params = [k for k, v in ndrange]
            ndrange = {k: v for k, v in ndrange}
        else:
            params = list(ndrange.keys())

        map_range = properties.SubsetProperty.from_string(", ".join(
            [ndrange[p] for p in params]))
        map = nd.Map(
            name, params, map_range, schedule, unroll, debuginfo=debuginfo)
        return map

    def add_map(
            self,
            name,
            ndrange: Dict[str, str],
            schedule=dtypes.ScheduleType.Default,
            unroll=False,
            debuginfo=None,
    ) -> Tuple[nd.Node]:
        """ Adds a map entry and map exit.
            @param name:      Map label
            @param ndrange:   Mapping between range variable names and their
                              subsets (parsed from strings)
            @param schedule:  Map schedule type
            @param unroll:    True if should unroll the map in code generation

            @return: (map_entry, map_exit) node 2-tuple
        """
        debuginfo = getdebuginfo(debuginfo)
        map = self._map_from_ndrange(
            name, schedule, unroll, ndrange, debuginfo=debuginfo)
        map_entry = nd.MapEntry(map)
        map_exit = nd.MapExit(map)
        self.add_nodes_from([map_entry, map_exit])
        return map_entry, map_exit

    def add_consume(
            self,
            name,
            elements: Tuple[str, str],
            condition: str = None,
            schedule=dtypes.ScheduleType.Default,
            chunksize=1,
            debuginfo=None,
    ) -> Tuple[nd.Node]:
        """ Adds consume entry and consume exit nodes.
            @param name:      Label
            @param elements:  A 2-tuple signifying the processing element
                              index and number of total processing elements
            @param condition: Quiescence condition to finish consuming, or
                              None (by default) to consume until the stream
                              is empty for the first time. If false, will
                              consume forever.
            @param schedule:  Consume schedule type
            @param chunksize: Maximal number of elements to consume at a time

            @return: (consume_entry, consume_exit) node 2-tuple
        """
        if len(elements) != 2:
            raise TypeError("Elements must be a 2-tuple of "
                            "(PE_index, num_PEs)")
        pe_tuple = (elements[0],
                    properties.SymbolicProperty.from_string(elements[1]))

        debuginfo = getdebuginfo(debuginfo)
        consume = nd.Consume(
            name,
            pe_tuple,
            condition,
            schedule,
            chunksize,
            debuginfo=debuginfo)
        entry = nd.ConsumeEntry(consume)
        exit = nd.ConsumeExit(consume)

        self.add_nodes_from([entry, exit])
        return entry, exit

    def add_mapped_tasklet(
            self,
            name: str,
            map_ranges: Dict[str, sbs.Subset],
            inputs: Dict[str, mm.Memlet],
            code: str,
            outputs: Dict[str, mm.Memlet],
            schedule=dtypes.ScheduleType.Default,
            unroll_map=False,
            code_global="",
            code_init="",
            code_exit="",
            location="-1",
            language=dtypes.Language.Python,
            debuginfo=None,
            external_edges=False,
    ) -> Tuple[nd.Node]:
        """ Convenience function that adds a map entry, tasklet, map exit,
            and the respective edges to external arrays.
            @param name:       Tasklet (and wrapping map) name
            @param map_ranges: Mapping between variable names and their
                               subsets
            @param inputs:     Mapping between input local variable names and
                               their memlets
            @param code:       Code (written in `language`)
            @param outputs:    Mapping between output local variable names and
                               their memlets
            @param schedule:   Map schedule
            @param unroll_map: True if map should be unrolled in code
                               generation
            @param code_global: (optional) Global code (outside functions)
            @param language:   Programming language in which the code is
                               written
            @param debuginfo:  Debugging information (mostly for DIODE)
            @param external_edges: Create external access nodes and connect
                                   them with memlets automatically

            @return: tuple of (tasklet, map_entry, map_exit)
        """
        map_name = name + "_map"
        debuginfo = getdebuginfo(debuginfo)
        tasklet = nd.Tasklet(
            name,
            set(inputs.keys()),
            set(outputs.keys()),
            code,
            language=language,
            code_global=code_global,
            code_init=code_init,
            code_exit=code_exit,
            location=location,
            debuginfo=debuginfo,
        )
        map = self._map_from_ndrange(
            map_name, schedule, unroll_map, map_ranges, debuginfo=debuginfo)
        map_entry = nd.MapEntry(map)
        map_exit = nd.MapExit(map)
        self.add_nodes_from([map_entry, tasklet, map_exit])

        # Create access nodes
        if external_edges:
            input_data = set(memlet.data for memlet in inputs.values())
            output_data = set(memlet.data for memlet in outputs.values())
            inpdict = {}
            outdict = {}
            for inp in input_data:
                inpdict[inp] = self.add_read(inp)
            for out in output_data:
                outdict[out] = self.add_write(out)

        # Connect inputs from map to tasklet
        tomemlet = {}
        for name, memlet in inputs.items():
            # Set memlet local name
            memlet.name = name
            # Add internal memlet edge
            self.add_edge(map_entry, None, tasklet, name, memlet)
            tomemlet[memlet.data] = memlet

        # If there are no inputs, add empty memlet
        if len(inputs) == 0:
            self.add_edge(map_entry, None, tasklet, None, mm.EmptyMemlet())

        if external_edges:
            for inp, inpnode in inpdict.items():
                # Add external edge
                outer_memlet = propagate_memlet(self, tomemlet[inp], map_entry,
                                                True)
                self.add_edge(inpnode, None, map_entry, "IN_" + inp,
                              outer_memlet)

                # Add connectors to internal edges
                for e in self.out_edges(map_entry):
                    if e.data.data == inp:
                        e._src_conn = "OUT_" + inp

                # Add connectors to map entry
                map_entry.add_in_connector("IN_" + inp)
                map_entry.add_out_connector("OUT_" + inp)

        # Connect outputs from tasklet to map
        tomemlet = {}
        for name, memlet in outputs.items():
            # Set memlet local name
            memlet.name = name
            # Add internal memlet edge
            self.add_edge(tasklet, name, map_exit, None, memlet)
            tomemlet[memlet.data] = memlet

        # If there are no outputs, add empty memlet
        if len(outputs) == 0:
            self.add_edge(tasklet, None, map_exit, None, mm.EmptyMemlet())

        if external_edges:
            for out, outnode in outdict.items():
                # Add external edge
                outer_memlet = propagate_memlet(self, tomemlet[out], map_exit,
                                                True)
                self.add_edge(map_exit, "OUT_" + out, outnode, None,
                              outer_memlet)

                # Add connectors to internal edges
                for e in self.in_edges(map_exit):
                    if e.data.data == out:
                        e._dst_conn = "IN_" + out

                # Add connectors to map entry
                map_exit.add_in_connector("IN_" + out)
                map_exit.add_out_connector("OUT_" + out)

        return tasklet, map_entry, map_exit

    def add_reduce(
            self,
            wcr,
            axes,
            wcr_identity=None,
            schedule=dtypes.ScheduleType.Default,
            debuginfo=None,
    ):
        """ Adds a reduction node.
            @param wcr: A lambda function representing the reduction operation
            @param axes: A tuple of axes to reduce the input memlet from, or
                         None for all axes
            @param wcr_identity: If not None, initializes output memlet values
                                 with this value
            @param schedule: Reduction schedule type

            @return: A Reduce node
        """
        debuginfo = getdebuginfo(debuginfo)
        result = nd.Reduce(
            wcr, axes, wcr_identity, schedule, debuginfo=debuginfo)
        self.add_node(result)
        return result

    def add_edge_pair(
            self,
            scope_node,
            internal_node,
            external_node,
            internal_memlet,
            external_memlet=None,
            scope_connector=None,
            internal_connector=None,
            external_connector=None,
    ):
        """ Adds two edges around a scope node (e.g., map entry, consume
            exit).

            The internal memlet (connecting to the internal node) has to be
            specified. If external_memlet (i.e., connecting to the node out
            of the scope) is not specified, it is propagated automatically
            using internal_memlet and the scope.

            @param scope_node: A scope node (for example, map exit) to add
                               edges around.
            @param internal_node: The node within the scope to connect to. If
                                  `scope_node` is an entry node, this means
                                  the node connected to the outgoing edge,
                                  else incoming.
            @param external_node: The node out of the scope to connect to.
            @param internal_memlet: The memlet on the edge to/from
                                    internal_node.
            @param external_memlet: The memlet on the edge to/from
                                    external_node (optional, will propagate
                                    internal_memlet if not specified).
            @param scope_connector: A scope connector name (or a unique
                                    number if not specified).
            @param internal_connector: The connector on internal_node to
                                       connect to.
            @param external_connector: The connector on external_node to
                                       connect to.
            @return: A 2-tuple representing the (internal, external) edges.
        """
        if not isinstance(scope_node, (nd.EntryNode, nd.ExitNode)):
            raise ValueError("scope_node is not a scope entry/exit")

        # Autodetermine scope connector ID
        if scope_connector is None:
            # Pick out numbered connectors that do not lead into the scope range
            conn_id = 1
            for conn in scope_node.in_connectors | scope_node.out_connectors:
                if conn.startswith("IN_") or conn.startswith("OUT_"):
                    conn_name = conn[conn.find("_") + 1:]
                    try:
                        cid = int(conn_name)
                        if cid >= conn_id:
                            conn_id = cid + 1
                    except (TypeError, ValueError):
                        pass
            scope_connector = str(conn_id)

        # Add connectors
        scope_node.add_in_connector("IN_" + scope_connector)
        scope_node.add_out_connector("OUT_" + scope_connector)
        ##########################

        # Add internal edge
        if isinstance(scope_node, nd.EntryNode):
            iedge = self.add_edge(
                scope_node,
                "OUT_" + scope_connector,
                internal_node,
                internal_connector,
                internal_memlet,
            )
        else:
            iedge = self.add_edge(
                internal_node,
                internal_connector,
                scope_node,
                "IN_" + scope_connector,
                internal_memlet,
            )

        # Add external edge
        if external_memlet is None:
            # If undefined, propagate
            external_memlet = propagate_memlet(self, internal_memlet,
                                               scope_node, True)

        if isinstance(scope_node, nd.EntryNode):
            eedge = self.add_edge(
                external_node,
                external_connector,
                scope_node,
                "IN_" + scope_connector,
                external_memlet,
            )
        else:
            eedge = self.add_edge(
                scope_node,
                "OUT_" + scope_connector,
                external_node,
                external_connector,
                external_memlet,
            )

        return (iedge, eedge)

    def add_memlet_path(self,
                        *path_nodes,
                        memlet=None,
                        src_conn=None,
                        dst_conn=None):
        """ Adds a path of memlet edges between the given nodes, propagating
            from the given innermost memlet.

            @param *path_nodes: Nodes participating in the path (in the given
                                order).
            @keyword memlet: (mandatory) The memlet at the innermost scope
                             (e.g., the incoming memlet to a tasklet (last
                             node), or an outgoing memlet from an array
                             (first node), followed by scope exits).
            @keyword src_conn: Connector at the beginning of the path.
            @keyword dst_conn: Connector at the end of the path.
        """
        if memlet is None:
            raise TypeError("Innermost memlet cannot be None")
        if len(path_nodes) < 2:
            raise ValueError("Memlet path must consist of at least 2 nodes")

        src_node = path_nodes[0]
        dst_node = path_nodes[-1]

        # Add edges first so that scopes can be understood
        edges = [
            self.add_edge(path_nodes[i], None, path_nodes[i + 1], None,
                          mm.EmptyMemlet())
            for i in range(len(path_nodes) - 1)
        ]

        if not isinstance(memlet, dace.memlet.Memlet):
            raise TypeError("Expected Memlet, got: {}".format(
                type(memlet).__name__))

        if scope_contains_scope(self.scope_dict(), src_node, dst_node):
            propagate_forward = False
        else:  # dst node's scope is higher than src node, propagate out
            propagate_forward = True

        # Innermost edge memlet
        cur_memlet = memlet

        # Verify that connectors exists
        if (not isinstance(memlet, dace.memlet.EmptyMemlet)
                and hasattr(edges[0].src, "out_connectors")
                and isinstance(edges[0].src, nd.CodeNode) and
            (src_conn is None or src_conn not in edges[0].src.out_connectors)):
            raise ValueError("Output connector {} does not exist in {}".format(
                src_conn, edges[0].src.label))
        if (not isinstance(memlet, dace.memlet.EmptyMemlet)
                and hasattr(edges[-1].dst, "in_connectors")
                and isinstance(edges[-1].dst, nd.CodeNode) and
            (dst_conn is None or dst_conn not in edges[-1].dst.in_connectors)):
            raise ValueError("Input connector {} does not exist in {}".format(
                dst_conn, edges[-1].dst.label))

        path = edges if propagate_forward else reversed(edges)
        # Propagate and add edges
        for i, edge in enumerate(path):
            # Figure out source and destination connectors
            if propagate_forward:
                sconn = src_conn if i == 0 else (
                    "OUT_" + edge.src.last_connector())
                dconn = (dst_conn if i == len(edges) - 1 else
                         ("IN_" + edge.dst.next_connector()))
            else:
                sconn = (src_conn if i == len(edges) - 1 else
                         ("OUT_" + edge.src.next_connector()))
                dconn = dst_conn if i == 0 else (
                    "IN_" + edge.dst.last_connector())

            # If edge with current data already exists, replace it with
            # our newly propagated one
            existing_edges = [
                e for e in self.edges_between(edge.src, edge.dst)
                if isinstance(e.src, (nd.EntryNode, nd.ExitNode))
                and isinstance(e.dst, (nd.EntryNode, nd.ExitNode))
            ]
            for e in existing_edges:
                if e.data.data == cur_memlet.data:
                    self.remove_edge(e)

            # Modify edge to match memlet path
            edge._src_conn = sconn
            edge._dst_conn = dconn
            edge._data = cur_memlet

            # Add connectors to edges
            if propagate_forward:
                if dconn is not None:
                    edge.dst.add_in_connector(dconn)
                if sconn is not None:
                    edge.src.add_out_connector(sconn)
            else:
                if dconn is not None:
                    edge.dst.add_in_connector(dconn)
                if sconn is not None:
                    edge.src.add_out_connector(sconn)

            # Propagate current memlet to produce the next one
            if i < len(edges) - 1:
                snode = edge.dst if propagate_forward else edge.src
                cur_memlet = propagate_memlet(self, cur_memlet, snode, True)

    # DEPRECATED FUNCTIONS
    ######################################
    def add_array(
            self,
            name,
            shape,
            dtype,
            storage=dtypes.StorageType.Default,
            materialize_func=None,
            transient=False,
            strides=None,
            offset=None,
            toplevel=False,
            debuginfo=None,
    ):
        """ @attention: This function is deprecated. """
        warnings.warn(
            'The "SDFGState.add_array" API is deprecated, please '
            'use "SDFG.add_array" and "SDFGState.add_access"',
            DeprecationWarning)
        # Workaround to allow this legacy API
        if name in self.parent._arrays:
            del self.parent._arrays[name]
        self.parent.add_array(
            name,
            shape,
            dtype,
            storage,
            materialize_func,
            transient,
            strides,
            offset,
            toplevel,
            debuginfo,
        )
        return self.add_access(name, debuginfo)

    def add_stream(
            self,
            name,
            dtype,
            veclen=1,
            buffer_size=1,
            shape=(1, ),
            storage=dtypes.StorageType.Default,
            transient=False,
            strides=None,
            offset=None,
            toplevel=False,
            debuginfo=None,
    ):
        """ @attention: This function is deprecated. """
        warnings.warn(
            'The "SDFGState.add_stream" API is deprecated, please '
            'use "SDFG.add_stream" and "SDFGState.add_access"',
            DeprecationWarning)
        # Workaround to allow this legacy API
        if name in self.parent._arrays:
            del self.parent._arrays[name]
        self.parent.add_stream(
            name,
            dtype,
            veclen,
            buffer_size,
            shape,
            storage,
            transient,
            strides,
            offset,
            toplevel,
            debuginfo,
        )
        return self.add_access(name, debuginfo)

    def add_scalar(
            self,
            name,
            dtype,
            storage=dtypes.StorageType.Default,
            transient=False,
            toplevel=False,
            debuginfo=None,
    ):
        """ @attention: This function is deprecated. """
        warnings.warn(
            'The "SDFGState.add_scalar" API is deprecated, please '
            'use "SDFG.add_scalar" and "SDFGState.add_access"',
            DeprecationWarning)
        # Workaround to allow this legacy API
        if name in self.parent._arrays:
            del self.parent._arrays[name]
        self.parent.add_scalar(name, dtype, storage, transient, toplevel,
                               debuginfo)
        return self.add_access(name, debuginfo)

    def add_transient(
            self,
            name,
            shape,
            dtype,
            storage=dtypes.StorageType.Default,
            materialize_func=None,
            strides=None,
            offset=None,
            toplevel=False,
            debuginfo=None,
    ):
        """ @attention: This function is deprecated. """
        return self.add_array(
            name,
            shape,
            dtype,
            storage,
            materialize_func,
            True,
            strides,
            offset,
            toplevel,
            debuginfo,
        )

    # SDFG queries
    ######################################
    def find_node(self, node_id_or_label):
        """ Finds a node according to its ID (if integer is
            provided) or label (if string is provided).

            @param node_id_or_label  Node ID (if int) or label (if str)
            @return A nodes.Node object
        """

        if isinstance(node_id_or_label, str):
            for n in self.nodes():
                if n.label == node_id_or_label:
                    return n
            raise LookupError("Node %s not found" % node_id_or_label)
        elif isinstance(node_id_or_label, int):
            return self.nodes()[node_id_or_label]
        else:
            raise TypeError("node_id_or_label is not an int nor string")

    def is_empty(self):
        return len([
            n for n in self.nodes() if not isinstance(n, nd.EmptyTasklet)
        ]) == 0

    def fill_scope_connectors(self):
        """ Creates new "IN_%d" and "OUT_%d" connectors on each scope entry
            and exit, depending on array names. """
        for nid, node in enumerate(self.nodes()):
            ####################################################
            # Add connectors to scope entries
            if isinstance(node, nd.EntryNode):
                # Find current number of input connectors
                num_inputs = len([
                    e for e in self.in_edges(node)
                    if e.dst_conn is not None and e.dst_conn.startswith("IN_")
                ])

                conn_to_data = {}

                # Append input connectors and get mapping of connectors to data
                for edge in self.in_edges(node):
                    if edge.dst_conn is not None and edge.dst_conn.startswith(
                            "IN_"):
                        conn_to_data[edge.data.data] = edge.dst_conn[3:]

                    # We're only interested in edges without connectors
                    if edge.dst_conn is not None:
                        continue
                    edge._dst_conn = "IN_" + str(num_inputs + 1)
                    node._in_connectors.add(edge.dst_conn)
                    conn_to_data[edge.data.data] = num_inputs + 1

                    num_inputs += 1

                # Set the corresponding output connectors
                for edge in self.out_edges(node):
                    if edge.src_conn is not None:
                        continue
                    if edge.data.data is None:
                        continue
                    edge._src_conn = "OUT_" + str(conn_to_data[edge.data.data])
                    node._out_connectors.add(edge.src_conn)
            ####################################################
            # Same treatment for scope exits
            if isinstance(node, nd.ExitNode):
                # Find current number of output connectors
                num_outputs = len([
                    e for e in self.out_edges(node)
                    if e.src_conn is not None and e.src_conn.startswith("OUT_")
                ])

                conn_to_data = {}

                # Append output connectors and get mapping of connectors to data
                for edge in self.out_edges(node):
                    if edge.src_conn is not None and edge.src_conn.startswith(
                            "OUT_"):
                        conn_to_data[edge.data.data] = edge.src_conn[4:]

                    # We're only interested in edges without connectors
                    if edge.src_conn is not None:
                        continue
                    edge._src_conn = "OUT_" + str(num_outputs + 1)
                    node._out_connectors.add(edge.src_conn)
                    conn_to_data[edge.data.data] = num_outputs + 1

                    num_outputs += 1

                # Set the corresponding input connectors
                for edge in self.in_edges(node):
                    if edge.dst_conn is not None:
                        continue
                    if edge.data.data is None:
                        continue
                    edge._dst_conn = "IN_" + str(conn_to_data[edge.data.data])
                    node._in_connectors.add(edge.dst_conn)

    def validate(self, sdfg, state_id) -> None:
        """ Verifies the correctness of an SDFG state by applying multiple
            tests. Raises an InvalidSDFGError with the erroneous node on
            failure.
        """
        if not validate_name(self._label):
            raise InvalidSDFGError("Invalid state name", sdfg, state_id)

        if self._parent != sdfg:
            raise InvalidSDFGError(
                "State does not point to the correct "
                "parent", sdfg, state_id)

        # Used in memlet validation
        if dace.Config.get_bool('experimental', 'validate_undefs'):
            scope_tree = self.scope_tree()

        # Unreachable
        ########################################
        if (sdfg.number_of_nodes() > 1 and sdfg.in_degree(self) == 0
                and sdfg.out_degree(self) == 0):
            raise InvalidSDFGError("Unreachable state", sdfg, state_id)

        for nid, node in enumerate(self.nodes()):
            # Node validation
            try:
                node.validate(sdfg, self)
            except Exception as ex:
                raise InvalidSDFGNodeError(
                    "Node validation failed: " + str(ex), sdfg, state_id, nid)

            # Isolated nodes
            ########################################
            if self.in_degree(node) + self.out_degree(node) == 0:
                # One corner case: OK if this is a code node
                if isinstance(node, nd.CodeNode):
                    pass
                else:
                    raise InvalidSDFGNodeError("Isolated node", sdfg, state_id,
                                               nid)

            # Scope tests
            ########################################
            if isinstance(node, nd.EntryNode):
                if len(self.exit_nodes(node)) == 0:
                    raise InvalidSDFGNodeError(
                        "Entry node does not have matching "
                        "exit node",
                        sdfg,
                        state_id,
                        nid,
                    )

            if isinstance(node, (nd.EntryNode, nd.ExitNode)):
                for iconn in node.in_connectors:
                    if (iconn is not None and iconn.startswith("IN_") and
                        ("OUT_" + iconn[3:]) not in node.out_connectors):
                        raise InvalidSDFGNodeError(
                            "No match for input connector %s in output "
                            "connectors" % iconn,
                            sdfg,
                            state_id,
                            nid,
                        )
                for oconn in node.out_connectors:
                    if (oconn is not None and oconn.startswith("OUT_")
                            and ("IN_" + oconn[4:]) not in node.in_connectors):
                        raise InvalidSDFGNodeError(
                            "No match for output connector %s in input "
                            "connectors" % oconn,
                            sdfg,
                            state_id,
                            nid,
                        )

            # Node-specific tests
            ########################################
            if isinstance(node, nd.AccessNode):
                if node.data not in sdfg.arrays:
                    raise InvalidSDFGNodeError(
                        "Access node must point to a valid array name in the SDFG",
                        sdfg,
                        state_id,
                        nid,
                    )

                # Find uninitialized transients
                arr = sdfg.arrays[node.data]
                if (arr.transient and self.in_degree(node) == 0
                        and self.out_degree(node) > 0):
                    # Find other instances of node in predecessor states
                    states = sdfg.predecessor_states(self)
                    input_found = False
                    for state in states:
                        for onode in state.nodes():
                            if (isinstance(onode, nd.AccessNode)
                                    and onode.data == node.data):
                                if state.in_degree(onode) > 0:
                                    input_found = True
                                    break
                        if input_found:
                            break
                    if not input_found and node.setzero == False:
                        warnings.warn(
                            'WARNING: Use of uninitialized transient "%s" in state %s'
                            % (node.data, self.label))

            if isinstance(node,
                          nd.Reduce) and (len(self.in_edges(node)) != 1
                                          or len(self.out_edges(node)) != 1):
                raise InvalidSDFGNodeError(
                    "Reduce node must have exactly one input and output edges",
                    sdfg,
                    state_id,
                    nid,
                )

            if (isinstance(node, nd.ConsumeEntry)
                    and "IN_stream" not in node.in_connectors):
                raise InvalidSDFGNodeError(
                    "Consume entry node must have an input stream", sdfg,
                    state_id, nid)
            if (isinstance(node, nd.ConsumeEntry)
                    and "OUT_stream" not in node.out_connectors):
                raise InvalidSDFGNodeError(
                    "Consume entry node must have an internal stream",
                    sdfg,
                    state_id,
                    nid,
                )

            # Connector tests
            ########################################
<<<<<<< HEAD
            # Check for duplicate connector names
=======
            # Check for duplicate connector names (unless it's a nested SDFG)
>>>>>>> 47e605a0
            if (len(node.in_connectors & node.out_connectors) > 0
                    and not isinstance(node, nd.NestedSDFG)):
                dups = node.in_connectors & node.out_connectors
                raise InvalidSDFGNodeError(
                    "Duplicate connectors: " + str(dups), sdfg, state_id, nid)

            # Check for dangling connectors (incoming)
            for conn in node.in_connectors:
                incoming_edges = 0
                for e in self.in_edges(node):
                    # Connector found
                    if e.dst_conn == conn:
                        incoming_edges += 1

                if incoming_edges == 0:
                    raise InvalidSDFGNodeError(
                        "Dangling in-connector %s" % conn, sdfg, state_id, nid)
                # Connectors may have only one incoming edge
                # Due to input connectors of scope exit, this is only correct
                # in some cases:
                if incoming_edges > 1 and not isinstance(node, nd.ExitNode):
                    raise InvalidSDFGNodeError(
                        "Connector %s cannot have more "
                        "than one incoming edge, found %d" % (conn,
                                                              incoming_edges),
                        sdfg,
                        state_id,
                        nid,
                    )

            # Check for dangling connectors (outgoing)
            for conn in node.out_connectors:
                outgoing_edges = 0
                for e in self.out_edges(node):
                    # Connector found
                    if e.src_conn == conn:
                        outgoing_edges += 1

                if outgoing_edges == 0:
                    raise InvalidSDFGNodeError(
                        "Dangling out-connector %s" % conn, sdfg, state_id,
                        nid)

                # In case of scope exit, only one outgoing edge per connector
                # is allowed.
                if outgoing_edges > 1 and isinstance(node, nd.ExitNode):
                    raise InvalidSDFGNodeError(
                        "Connector %s cannot have more "
                        "than one outgoing edge, found %d" % (conn,
                                                              outgoing_edges),
                        sdfg,
                        state_id,
                        nid,
                    )

            # Check for edges to nonexistent connectors
            for e in self.in_edges(node):
                if e.dst_conn is not None and e.dst_conn not in node.in_connectors:
                    raise InvalidSDFGNodeError(
                        ("Memlet %s leading to " + "nonexistent connector %s")
                        % (str(e.data), e.dst_conn),
                        sdfg,
                        state_id,
                        nid,
                    )
            for e in self.out_edges(node):
                if e.src_conn is not None and e.src_conn not in node.out_connectors:
                    raise InvalidSDFGNodeError(
                        ("Memlet %s coming from " + "nonexistent connector %s")
                        % (str(e.data), e.src_conn),
                        sdfg,
                        state_id,
                        nid,
                    )
            ########################################

        # Memlet checks
        scope = self.scope_dict()
        for eid, e in enumerate(self.edges()):
            # Edge validation
            try:
                e.data.validate(sdfg, self)
            except Exception as ex:
                raise InvalidSDFGEdgeError(
                    "Edge validation failed: " + str(ex), sdfg, state_id, eid)

            # For every memlet, obtain its full path in the DFG
            path = self.memlet_path(e)
            src_node = path[0].src
            dst_node = path[-1].dst

            # Check if memlet data matches src or dst nodes
            if (e.data.data is not None
                    and (isinstance(src_node, nd.AccessNode)
                         or isinstance(dst_node, nd.AccessNode))
                    and (not isinstance(src_node, nd.AccessNode)
                         or e.data.data != src_node.data)
                    and (not isinstance(dst_node, nd.AccessNode)
                         or e.data.data != dst_node.data)):
                raise InvalidSDFGEdgeError(
                    "Memlet data does not match source or destination "
                    "data nodes)",
                    sdfg,
                    state_id,
                    eid,
                )

            # Check memlet subset validity with respect to source/destination nodes
            if e.data.data is not None and e.data.allow_oob == False:
                subset_node = (dst_node if isinstance(dst_node, nd.AccessNode)
                               and e.data.data == dst_node.data else src_node)
                other_subset_node = (dst_node
                                     if isinstance(dst_node, nd.AccessNode)
                                     and e.data.data != dst_node.data else
                                     src_node)

                if isinstance(subset_node, nd.AccessNode):
                    arr = sdfg.arrays[subset_node.data]
                    # Dimensionality
                    if e.data.subset.dims() != len(arr.shape):
                        raise InvalidSDFGEdgeError(
                            "Memlet subset does not match node dimension "
                            "(expected %d, got %d)" % (len(arr.shape),
                                                       e.data.subset.dims()),
                            sdfg,
                            state_id,
                            eid,
                        )

                    # Bounds
                    if any(((minel + off) < 0) == True for minel, off in zip(
                            e.data.subset.min_element(), arr.offset)):
                        raise InvalidSDFGEdgeError(
                            "Memlet subset negative out-of-bounds", sdfg,
                            state_id, eid)
                    if any(((maxel + off) >= s) == True
                           for maxel, s, off in zip(
                               e.data.subset.max_element(), arr.shape,
                               arr.offset)):
                        raise InvalidSDFGEdgeError(
                            "Memlet subset out-of-bounds", sdfg, state_id, eid)
                # Test other_subset as well
                if e.data.other_subset is not None and isinstance(
                        other_subset_node, nd.AccessNode):
                    arr = sdfg.arrays[other_subset_node.data]
                    # Dimensionality
                    if e.data.other_subset.dims() != len(arr.shape):
                        raise InvalidSDFGEdgeError(
                            "Memlet other_subset does not match node dimension "
                            "(expected %d, got %d)" % (len(
                                arr.shape), e.data.other_subset.dims()),
                            sdfg,
                            state_id,
                            eid,
                        )

                    # Bounds
                    if any(((minel + off) < 0) == True for minel, off in zip(
                            e.data.other_subset.min_element(), arr.offset)):
                        raise InvalidSDFGEdgeError(
                            "Memlet other_subset negative out-of-bounds",
                            sdfg,
                            state_id,
                            eid,
                        )
                    if any(((maxel + off) >= s) == True
                           for maxel, s, off in zip(
                               e.data.other_subset.max_element(), arr.shape,
                               arr.offset)):
                        raise InvalidSDFGEdgeError(
                            "Memlet other_subset out-of-bounds", sdfg,
                            state_id, eid)

                # Test subset and other_subset for undefined symbols
                if dace.Config.get_bool('experimental', 'validate_undefs'):
                    defined_symbols = set(
                        map(str, scope_tree[scope[e.dst]].defined_vars))
                    undefs = (e.data.subset.free_symbols - defined_symbols)
                    if len(undefs) > 0:
                        raise InvalidSDFGEdgeError(
                            'Undefined symbols %s found in memlet subset' %
                            undefs, sdfg, state_id, eid)
                    if e.data.other_subset is not None:
                        undefs = (
                            e.data.other_subset.free_symbols - defined_symbols)
                        if len(undefs) > 0:
                            raise InvalidSDFGEdgeError(
                                'Undefined symbols %s found in memlet '
                                'other_subset' % undefs, sdfg, state_id, eid)
            #######################################

            # Memlet path scope lifetime checks
            # If scope(src) == scope(dst): OK
            if scope[src_node] == scope[dst_node] or src_node == scope[dst_node]:
                pass
            # If scope(src) contains scope(dst), then src must be a data node
            elif scope_contains_scope(scope, src_node, dst_node):
                if not isinstance(src_node, nd.AccessNode):
                    raise InvalidSDFGEdgeError(
                        "Memlet creates an "
                        "invalid path (source node %s should "
                        "be a data node)" % str(src_node),
                        sdfg,
                        state_id,
                        eid,
                    )
            # If scope(dst) contains scope(src), then dst must be a data node
            elif scope_contains_scope(scope, dst_node, src_node):
                if not isinstance(dst_node, nd.AccessNode):
                    raise InvalidSDFGEdgeError(
                        "Memlet creates an "
                        "invalid path (sink node %s should "
                        "be a data node)" % str(dst_node),
                        sdfg,
                        state_id,
                        eid,
                    )
            # If scope(dst) is disjoint from scope(src), it's an illegal memlet
            else:
                raise InvalidSDFGEdgeError(
                    "Illegal memlet between disjoint scopes", sdfg, state_id,
                    eid)

            # Check dimensionality of memory access
            if isinstance(e.data.subset, (sbs.Range, sbs.Indices)):
                if e.data.subset.dims() != len(sdfg.arrays[e.data.data].shape):
                    raise InvalidSDFGEdgeError(
                        "Memlet subset uses the wrong dimensions"
                        " (%dD for a %dD data node)" %
                        (e.data.subset.dims(),
                         len(sdfg.arrays[e.data.data].shape)),
                        sdfg,
                        state_id,
                        eid,
                    )

            # Verify that source and destination subsets contain the same
            # number of elements
            if e.data.other_subset is not None and not (
                (isinstance(src_node, nd.AccessNode)
                 and isinstance(sdfg.arrays[src_node.data], dt.Stream)) or
                (isinstance(dst_node, nd.AccessNode)
                 and isinstance(sdfg.arrays[dst_node.data], dt.Stream))):
                if (e.data.subset.num_elements() !=
                        e.data.other_subset.num_elements()):
                    raise InvalidSDFGEdgeError(
                        'Dimensionality mismatch between src/dst subsets',
                        sdfg, state_id, eid)
        ########################################


def scope_contains_scope(sdict, node, other_node):
    """ Returns true iff scope of `node` contains the scope of  `other_node`.
    """
    curnode = other_node
    nodescope = sdict[node]
    while curnode != None:
        curnode = sdict[curnode]
        if curnode == nodescope:
            return True
    return False


def find_input_arraynode(graph, edge):
    result = graph.memlet_path(edge)[0]
    if not isinstance(result.src, nd.AccessNode):
        raise RuntimeError("Input array node not found for memlet " +
                           str(edge.data))
    return result.src


def find_output_arraynode(graph, edge):
    result = graph.memlet_path(edge)[-1]
    if not isinstance(result.dst, nd.AccessNode):
        raise RuntimeError("Output array node not found for memlet " +
                           str(edge.data))
    return result.dst


def _scope_subgraph(graph, entry_node, include_entry, include_exit):
    if not isinstance(entry_node, nd.EntryNode):
        raise TypeError("Received {}: should be dace.nodes.EntryNode".format(
            type(entry_node).__name__))
    node_to_children = graph.scope_dict(True)
    if include_exit:
        children_nodes = set(node_to_children[entry_node])
    else:
        # Assume the last node in the scope list is the exit node
        children_nodes = set(node_to_children[entry_node][:-1])
    map_nodes = [
        node for node in children_nodes if isinstance(node, nd.EntryNode)
    ]
    while len(map_nodes) > 0:
        next_map_nodes = []
        # Traverse children map nodes
        for map_node in map_nodes:
            # Get child map subgraph (1 level)
            more_nodes = set(node_to_children[map_node])
            # Unionize children_nodes with new nodes
            children_nodes |= more_nodes
            # Add nodes of the next level to next_map_nodes
            next_map_nodes.extend([
                node for node in more_nodes if isinstance(node, nd.EntryNode)
            ])
        map_nodes = next_map_nodes

    if include_entry:
        children_nodes.add(entry_node)

    # Preserve order of nodes
    return ScopeSubgraphView(graph,
                             [n for n in graph.nodes() if n in children_nodes])


def _scope_dict_inner(graph, node_queue, current_scope, node_to_children,
                      result):
    """ Returns a queue of nodes that are external to the current scope. """
    # Initialize an empty list, if necessary
    if node_to_children and current_scope not in result:
        result[current_scope] = []

    external_queue = collections.deque()

    visited = set()
    while len(node_queue) > 0:
        node = node_queue.popleft()

        # If this node has been visited already, skip it
        if node in visited:
            continue
        visited.add(node)

        # Set the node parent (or its parent's children)
        if not node_to_children:
            result[node] = current_scope
        else:
            result[current_scope].append(node)

        successors = [n for n in graph.successors(node) if n not in visited]

        # If this is an Entry Node, we need to recurse further
        if isinstance(node, nd.EntryNode):
            node_queue.extend(
                _scope_dict_inner(graph, collections.deque(successors), node,
                                  node_to_children, result))
        # If this is an Exit Node, we push the successors to the external
        # queue
        elif isinstance(node, nd.ExitNode):
            external_queue.extend(successors)
        # Otherwise, it is a plain node, and we push its successors to the
        # same queue
        else:
            node_queue.extend(successors)

    return external_queue


def _scope_dict_to_ids(state: SDFGState, scope_dict: Dict[Any, List[Any]]):
    """ Return a JSON-serializable dictionary of a scope dictionary,
        using integral node IDs instead of object references. """

    def node_id_or_none(node):
        if node is None: return -1
        return state.node_id(node)

    return {
        node_id_or_none(k): [node_id_or_none(vi) for vi in v]
        for k, v in scope_dict.items()
    }


def concurrent_subgraphs(graph):
    """ Finds subgraphs of an SDFGState or ScopeSubgraphView that can
        run concurrently. """
    if not (isinstance(graph, SDFGState)
            or isinstance(graph, ScopeSubgraphView)):
        raise TypeError(
            "Expected SDFGState or ScopeSubgraphView, got: {}".format(
                type(graph).__name__))
    candidates = graph.source_nodes()
    components = collections.OrderedDict()  # {start node: nodes in component}
    for cand in candidates:
        if isinstance(cand, dace.graph.nodes.AccessNode):
            # AccessNodes can be read from multiple concurrent components, so
            # check all out edges
            start_nodes = [e.dst for e in graph.out_edges(cand)]
            for n in start_nodes:
                if n not in components:
                    components[n] = {cand, n}
                else:
                    # Components can read from multiple start arrays
                    components[n].add(cand)
        else:
            # The source node == the first control or compute node
            components[cand] = {cand}
    subgraphs = []  # [{nodes in subgraph}]
    for i, start_node in enumerate(components):
        # Do BFS and find all nodes reachable from this start node
        seen = set()
        to_search = [start_node]
        while len(to_search) > 0:
            node = to_search.pop()
            if node in seen:
                continue
            seen.add(node)
            for e in graph.out_edges(node):
                if e.dst not in seen:
                    to_search.append(e.dst)
        # If this component overlaps with any previously determined components,
        # fuse them
        for other in subgraphs:
            if len(other & seen) > 0:
                # Add both traversed node and potential data source nodes
                other |= seen | components[start_node]
                break
        else:
            # If there was no overlap, this is a concurrent subgraph
            subgraphs.append(seen | components[start_node])
    # Now stick each of the found components in a ScopeSubgraphView and return
    # them. Sort according to original order of nodes
    all_nodes = graph.nodes()
    return [
        ScopeSubgraphView(graph, [n for n in all_nodes if n in sg])
        for sg in subgraphs
    ]


def scope_symbols(dfg):
    """ Returns all symbols used in scopes within the given DFG, separated
        into (iteration variables, symbols used in subsets). """
    iteration_variables = collections.OrderedDict()
    subset_symbols = collections.OrderedDict()
    for n in dfg.nodes():
        if isinstance(n, dace.graph.nodes.NestedSDFG):
            iv, ss = n.sdfg.scope_symbols()
            iteration_variables.update(iv)
            subset_symbols.update(ss)
            continue
        if not isinstance(n, dace.graph.nodes.EntryNode):
            continue
        if isinstance(n, dace.graph.nodes.MapEntry):
            for param in n.params:
                iteration_variables[param] = dt.Scalar(
                    symbolic.symbol(param).dtype)
            for dim in n.map.range:
                try:
                    for i in dim:
                        if isinstance(i, sp.Expr):
                            subset_symbols.update((k.name, dt.Scalar(k.dtype))
                                                  for k in i.free_symbols)
                except TypeError:  # X object is not iterable
                    if isinstance(dim, sp.Expr):
                        result.update((k.name, dt.Scalar(k.dtype))
                                      for k in dim.free_symbols)
                    else:
                        raise TypeError(
                            "Unexpected map range type for {}: {}".format(
                                n.map,
                                type(n.map.range).__name__))
        elif isinstance(n, dace.graph.nodes.ConsumeEntry):
            # Add PE index as iteration variable
            iteration_variables[n.consume.pe_index] = dt.Scalar(
                symbolic.symbol(n.consume.pe_index).dtype)
            if isinstance(n.consume.num_pes, sp.Expr):
                subset_symbols.update((k.name, dt.Scalar(k.dtype))
                                      for k in n.consume.num_pes.free_symbols)
        else:
            raise TypeError("Unsupported entry node type: {}".format(
                type(n).__name__))
    return iteration_variables, subset_symbols


def data_symbols(dfg):
    """ Returns all symbols used in data nodes within the specified DFG. """
    sdfg = dfg.parent
    result = collections.OrderedDict()
    # Scalars determining the size of arrays
    for d in dfg.nodes():
        # Update symbols with symbols in nested SDFGs
        if isinstance(d, nd.NestedSDFG):
            result.update(d.sdfg.data_symbols(True))
            continue
        if not isinstance(d, nd.AccessNode):
            continue
        ddesc = d.desc(sdfg)
        for s in itertools.chain(ddesc.shape, ddesc.strides, ddesc.offset):
            if isinstance(s, sp.Expr):
                result.update((k.name, dt.Scalar(k.dtype))
                              for k in s.free_symbols
                              if not k.name.startswith("__dace"))
    return result


def undefined_symbols(sdfg, obj, include_scalar_data):
    """ Returns all symbols used in this object that are undefined, and thus
        must be given as input parameters. """
    scalar_arguments = sdfg.scalar_parameters(False)
    if include_scalar_data:
        symbols = collections.OrderedDict(
            (name, data) for name, data in scalar_arguments)
    else:
        symbols = collections.OrderedDict()
    defined = set(sdfg.constants.keys())
    symbols.update(
        obj.data_symbols(True)
        if isinstance(obj, SDFG) else obj.data_symbols())
    assigned, used = obj.interstate_symbols()
    defined |= assigned.keys()
    symbols.update(used)
    iteration_variables, subset_symbols = obj.scope_symbols()
    symbols.update(subset_symbols)
    if sdfg.parent is not None:
        # Find parent Nested SDFG node
        parent_node = next(
            n for n in sdfg.parent.nodes()
            if isinstance(n, nd.NestedSDFG) and n.sdfg.name == sdfg.name)
        defined |= sdfg._parent_sdfg.symbols_defined_at(
            parent_node, sdfg.parent).keys()
    # Don't include iteration variables
    # (TODO: this is too lenient; take scope into account)
    defined |= iteration_variables.keys()
    defined |= {
        n.data
        for n, scope in obj.all_nodes_recursive() if
        isinstance(n, dace.graph.nodes.AccessNode) and n.desc(scope).transient
    }
    symbols = collections.OrderedDict(
        (key, value) for key, value in symbols.items() if key not in defined)
    return symbols


def interstate_symbols(dfg):
    """ Returns all symbols used in interstate edges in nested SDFGs within
        this state. """
    assigned = collections.OrderedDict()
    used = collections.OrderedDict()
    for node in dfg.nodes():
        if isinstance(node, dace.graph.nodes.NestedSDFG):
            a, u = node.sdfg.interstate_symbols()
            assigned.update(a)
            used.update(u)
    return assigned, used


def top_level_transients(dfg):
    """ Iterate over top-level transients (i.e., ones that exist in multiple
        states or scopes) of the passed dataflow graph. """
    sdfg = dfg.parent
    visited_transients = set()
    scope_dict = dfg.scope_dict(node_to_children=True)
    for node in scope_dict[None]:  # Top-level nodes
        if not isinstance(node, nd.AccessNode):
            continue
        if node.data in visited_transients:
            continue
        if not node.desc(sdfg).transient:
            continue
        visited_transients.add(node.data)
        yield node.data


def all_transients(dfg):
    """ Iterate over all transient data in the specified dataflow graph. """
    visited = set()
    for node in dfg.nodes():
        if not isinstance(node, dace.graph.nodes.AccessNode):
            continue
        if not node.desc(dfg.parent).transient:
            continue
        if node.data in visited:
            continue
        visited.add(node.data)
        yield node.data


def local_transients(sdfg, dfg, entry_node):
    """ Returns transients local to the scope defined by the specified entry
        node in the dataflow graph. """
    scope_dict = dfg.scope_dict(node_to_children=False)
    shared_transients = set(sdfg.shared_transients())
    in_scope = set()
    out_scope = set()
    for node in dfg.nodes():
        if not isinstance(node, nd.AccessNode):
            continue
        if not node.desc(sdfg).transient:
            continue
        if node.data in shared_transients:
            continue
        if scope_dict[node] == entry_node:
            in_scope.add(node.data)
        else:
            # Since nodes can appear in multiple places, make sure it's not
            # present anywhere else by keeping track of transients not in this
            # scope
            out_scope.add(node.data)
    transients = dtypes.deduplicate([
        n.data for n in dfg.nodes()
        if isinstance(n, dace.graph.nodes.AccessNode) and n.data in in_scope
        and n.data not in out_scope
    ])
    return transients


def compile(function_or_sdfg, *args, specialize=None):
    """ Obtain a runnable binary from a Python (@dace.program) function. """
    if isinstance(function_or_sdfg, dace.frontend.python.parser.DaceProgram):
        sdfg = dace.frontend.python.parser.parse_from_function(
            function_or_sdfg, *args)
    elif isinstance(function_or_sdfg, SDFG):
        sdfg = function_or_sdfg
    else:
        raise TypeError("Unsupported function type")
    return sdfg.compile(specialize=specialize)


def is_devicelevel(sdfg: SDFG, state: SDFGState, node: dace.graph.nodes.Node):
    """ Tests whether a node in an SDFG is contained within GPU device-level
        code.
        @param sdfg: The SDFG in which the node resides.
        @param state: The SDFG state in which the node resides.
        @param node: The node in question
        @return: True if node is in device-level code, False otherwise.
    """
    while sdfg is not None:
        sdict = state.scope_dict()
        scope = sdict[node]
        while scope is not None:
            if scope.schedule in dtypes.GPU_SCHEDULES:
                return True
            scope = sdict[scope]
        # Traverse up nested SDFGs
        if sdfg.parent is not None:
            if isinstance(sdfg.parent, SDFGState):
                parent = sdfg.parent.parent
            else:
                parent = sdfg.parent
            state, node = next(
                (s, n) for s in parent.nodes() for n in s.nodes()
                if isinstance(n, nd.NestedSDFG) and n.sdfg.name == sdfg.name)
        else:
            parent = sdfg.parent
        sdfg = parent
    return False


def replace(subgraph: Union[SDFGState, ScopeSubgraphView, SubgraphView],
            name: str, new_name: str):
    """ Finds and replaces all occurrences of a symbol or array in the given
        subgraph.
        @param subgraph: The given graph or subgraph to replace in.
        @param name: Name to find.
        @param new_name: Name to replace.
    """
    symrepl = {
        symbolic.symbol(name):
        symbolic.symbol(new_name) if isinstance(new_name, str) else new_name
    }

    def replsym(symlist):
        if symlist is None:
            return None
        if isinstance(symlist, (symbolic.SymExpr, symbolic.symbol, sp.Basic)):
            return symlist.subs(symrepl)
        for i, dim in enumerate(symlist):
            try:
                symlist[i] = tuple(d.subs(symrepl) for d in dim)
            except TypeError:
                symlist[i] = dim.subs(symrepl)
        return symlist

    # Replace in node properties
    for node in subgraph.nodes():
        for propclass, propval in node.properties():
            pname = propclass.attr_name
            if isinstance(propclass, properties.SymbolicProperty):
                setattr(node, pname, propval.subs({name: new_name}))
            if isinstance(propclass, properties.DataProperty):
                if propval == name:
                    setattr(node, pname, new_name)
            if isinstance(propclass, properties.RangeProperty):
                setattr(node, pname, replsym(propval))
            if isinstance(propclass, properties.CodeProperty):
                for stmt in propval:
                    ASTFindReplace({name: new_name}).visit(stmt)

    # Replace in memlets
    for edge in subgraph.edges():
        if edge.data.data == name:
            edge.data.data = new_name
        edge.data.subset = replsym(edge.data.subset)
        edge.data.other_subset = replsym(edge.data.other_subset)


def is_array_stream_view(sdfg: SDFG, dfg: SDFGState, node: nd.AccessNode):
    """ Test whether a stream is directly connected to an array. """

    # Test all memlet paths from the array. If the path goes directly
    # to/from a stream, construct a stream array view
    source_paths = []
    sink_paths = []
    for e in dfg.in_edges(node):
        src_node = dfg.memlet_path(e)[0].src
        if isinstance(src_node, nd.AccessNode) and isinstance(
                src_node.desc(sdfg), dt.Array):
            source_paths.append(src_node)
    for e in dfg.out_edges(node):
        sink_node = dfg.memlet_path(e)[-1].dst
        if isinstance(sink_node, nd.AccessNode) and isinstance(
                sink_node.desc(sdfg), dt.Array):
            sink_paths.append(sink_node)

    # Special case: stream can be represented as a view of an array
    if len(source_paths) == 1 or len(sink_paths) == 1:
        # TODO: What about a source path?
        arrnode = sink_paths[0]
        # Only works if the stream itself is not an array of streams
        if list(node.desc(sdfg).shape) == [1]:
            node.desc(sdfg).sink = arrnode.data  # For memlet generation
            arrnode.desc(
                sdfg).src = node.data  # TODO: Move src/sink to node, not array
            return True
    return False


def _get_optimizer_class(class_override):
    """ Imports and returns a class string defined in the configuration
        (under "optimizer.interface") or overridden in the input
        class_override argument. Empty string, False, or failure to find the
        class skips the process.

        @note: This method uses pydoc to locate the class.
    """
    clazz = class_override
    if class_override is None:
        clazz = Config.get("optimizer", "interface")

    if clazz == "" or clazz == False:
        return None

    result = locate(clazz)
    if result is None:
        warnings.warn('Optimizer interface class "%s" not found' % clazz)

    return result<|MERGE_RESOLUTION|>--- conflicted
+++ resolved
@@ -7,14 +7,8 @@
 import os
 import pickle, json
 from pydoc import locate
-<<<<<<< HEAD
 from typing import Any, Dict, Set, Tuple, List, Union
-=======
-from typing import Any, Dict, Set, Tuple, List
 import warnings
-
-import networkx as nx
->>>>>>> 47e605a0
 import numpy as np
 import sympy as sp
 
@@ -3349,11 +3343,7 @@
 
             # Connector tests
             ########################################
-<<<<<<< HEAD
-            # Check for duplicate connector names
-=======
             # Check for duplicate connector names (unless it's a nested SDFG)
->>>>>>> 47e605a0
             if (len(node.in_connectors & node.out_connectors) > 0
                     and not isinstance(node, nd.NestedSDFG)):
                 dups = node.in_connectors & node.out_connectors
