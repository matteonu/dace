import ast
import sympy
import pickle

from sympy import Sum, Product, log, floor, ceiling
import sympy as functions
from sympy.abc import _clash
from sympy.printing.str import StrPrinter

from dace import dtypes

DEFAULT_SYMBOL_TYPE = dtypes.int32


class symbol(sympy.Symbol):
    """ Defines a symbolic expression. Extends SymPy symbols with DaCe-related
        information. """

    s_currentsymbol = 0
    s_values = {}
    s_types = {}
    s_constraints = {}

    @staticmethod
    def erase_symbols(symlist):
        for sym in symlist:
            symbol.erase(sym)

    @staticmethod
    def erase(sym):
        del symbol.s_values[sym]
        del symbol.s_types[sym]
        del symbol.s_constraints[sym]

    def __new__(cls,
                name=None,
                dtype=DEFAULT_SYMBOL_TYPE,
                override_dtype=False,
                **assumptions):
        if name is None:
            # Set name dynamically
            name = "sym_" + str(symbol.s_currentsymbol)
            symbol.s_currentsymbol += 1
        elif name.startswith('__DACE'):
            raise NameError('Symbols cannot start with __DACE')

        if not isinstance(dtype, dtypes.typeclass):
            raise TypeError('dtype must be a DaCe type, got %s' % str(dtype))

        if 'integer' in assumptions or 'int' not in str(dtype):
            self = sympy.Symbol.__new__(cls, name, **assumptions)
        else:
            self = sympy.Symbol.__new__(cls, name, integer=True, **assumptions)

        if name not in symbol.s_types:
            symbol.s_values[name] = None
            symbol.s_constraints[name] = []
            symbol.s_types[name] = dtype
        else:
            if override_dtype:
                symbol.s_types[name] = dtype
            elif dtype != DEFAULT_SYMBOL_TYPE and dtype != symbol.s_types[name]:
                raise TypeError('Type mismatch for existing symbol "%s" (%s) '
                                'and new type %s' %
                                (name, str(symbol.s_types[name]), str(dtype)))

        # Arrays to update when value is set
        self._arrays_to_update = []

        return self

    @staticmethod
    def from_name(name, **kwargs):
        if name in symbol.s_types:
            return symbol(name, symbol.s_types[name], **kwargs)
        return symbol(name, **kwargs)

    def set(self, value):
        if value is not None:
            # First, check constraints
            self.check_constraints(value)

        symbol.s_values[self.name] = symbol.s_types[self.name](value)

        for arr in self._arrays_to_update:
            arr.update_resolved_symbol(self)

    def reset(self):
        self.set(None)

    def is_initialized(self):
        return symbol.s_values[self.name] is not None

    def get(self):
        if symbol.s_values[self.name] is None:
            raise UnboundLocalError('Uninitialized symbol value for \'' +
                                    self.name + '\'')
        return symbol.s_values[self.name]

    def set_constraints(self, constraint_list):
        try:
            iter(constraint_list)
            symbol.s_constraints[self.name] = constraint_list
        except TypeError:  # constraint_list is not iterable
            symbol.s_constraints[self.name] = [constraint_list]

        # Check for the new constraints and reset symbol value if necessary
        if symbol.s_values[self.name] is not None:
            try:
                self.check_constraints(symbol.s_values[self.name])
            except RuntimeError:
                self.reset()  # Reset current value
                raise

    def add_constraints(self, constraint_list):
        try:
            iter(constraint_list)
            symbol.s_constraints[self.name].extend(constraint_list)
        except TypeError:  # constraint_list is not iterable
            symbol.s_constraints[self.name].append(constraint_list)

        # Check for the new constraints and reset symbol value if necessary
        if symbol.s_values[self.name] is not None:
            try:
                self.check_constraints(symbol.s_values[self.name])
            except RuntimeError:
                self.reset()  # Reset current value
                raise

    @property
    def constraints(self):
        return symbol.s_constraints[self.name]

    @property
    def dtype(self):
        return symbol.s_types[self.name]

    def check_constraints(self, value):
        fail = None
        for constraint in symbol.s_constraints[self.name]:
            try:
                eval_cons = constraint.subs({self: value})
                if not eval_cons:
                    fail = constraint
                    break
            except (AttributeError, TypeError, ValueError):
                raise RuntimeError(
                    'Cannot validate constraint %s for symbol %s' %
                    (str(constraint), self.name))
        if fail is not None:
            raise RuntimeError(
                'Value %s invalidates constraint %s for symbol %s' %
                (str(value), str(fail), self.name))

    def get_or_return(self, uninitialized_ret):
        if symbol.s_values[self.name] is None:
            return uninitialized_ret
        return symbol.s_values[self.name]


class SymExpr(object):
    """ Symbolic expressions with support for an overapproximation expression.
    """

    def __init__(self, main_expr: str, approx_expr: str = None):
        self._main_expr = pystr_to_symbolic(main_expr)
        if approx_expr is None:
            self._approx_expr = self._main_expr
        else:
            self._approx_expr = pystr_to_symbolic(approx_expr)

    @property
    def expr(self):
        return self._main_expr

    @property
    def approx(self):
        return self._approx_expr

    def subs(self, repldict):
        return SymExpr(
            self._main_expr.subs(repldict), self._approx_expr.subs(repldict))

    def __str__(self):
        if self.expr != self.approx:
            return str(self.expr) + " (~" + str(self.approx) + ")"
        else:
            return str(self.expr)

    def __add__(self, other):
        if isinstance(other, SymExpr):
            return SymExpr(self.expr + other.expr, self.approx + other.approx)
        if isinstance(other, sympy.Expr):
            return SymExpr(self.expr + other, self.approx + other)
        return self + pystr_to_symbolic(other)

    def __sub__(self, other):
        if isinstance(other, SymExpr):
            return SymExpr(self.expr - other.expr, self.approx - other.approx)
        if isinstance(other, sympy.Expr):
            return SymExpr(self.expr - other, self.approx - other)
        return self - pystr_to_symbolic(other)

    def __mul__(self, other):
        if isinstance(other, SymExpr):
            return SymExpr(self.expr * other.expr, self.approx * other.approx)
        if isinstance(other, sympy.Expr):
            return SymExpr(self.expr * other, self.approx * other)
        return self * pystr_to_symbolic(other)

    def __div__(self, other):
        if isinstance(other, SymExpr):
            return SymExpr(self.expr / other.expr, self.approx / other.approx)
        if isinstance(other, sympy.Expr):
            return SymExpr(self.expr / other, self.approx / other)
        return self / pystr_to_symbolic(other)

    __truediv__ = __div__

    def __floordiv__(self, other):
        if isinstance(other, SymExpr):
            return SymExpr(self.expr // other.expr,
                           self.approx // other.approx)
        if isinstance(other, sympy.Expr):
            return SymExpr(self.expr // other, self.approx // other)
        return self // pystr_to_symbolic(other)

    def __mod__(self, other):
        if isinstance(other, SymExpr):
            return SymExpr(self.expr % other.expr, self.approx % other.approx)
        if isinstance(other, sympy.Expr):
            return SymExpr(self.expr % other, self.approx % other)
        return self % pystr_to_symbolic(other)

    def __pow__(self, other):
        if isinstance(other, SymExpr):
            return SymExpr(self.expr**other.expr, self.approx**other.approx)
        if isinstance(other, sympy.Expr):
            return SymExpr(self.expr**other, self.approx**other)
        return self**pystr_to_symbolic(other)

    def __eq__(self, other):
        if isinstance(other, sympy.Expr):
            return self.expr == other
        if isinstance(other, SymExpr):
            return self.expr == other.expr and self.approx == other.approx
        return self == pystr_to_symbolic(other)


def symvalue(val):
    """ Returns the symbol value if it is a symbol. """
    if isinstance(val, symbol):
        return val.get()
    return val


# http://stackoverflow.com/q/3844948/
def _checkEqualIvo(lst):
    return not lst or lst.count(lst[0]) == len(lst)


def symtype(expr):
    """ Returns the inferred symbol type from a symbolic expression. """
    stypes = [s.dtype for s in symlist(expr).values()]
    if len(stypes) == 0:
        return DEFAULT_SYMBOL_TYPE
    elif _checkEqualIvo(stypes):
        return stypes[0]
    else:
        raise TypeError(
            'Cannot infer symbolic type from expression "%s"'
            ' with symbols [%s]' % (str(expr), ', '.join(
                [str(s) + ": " + str(s.dtype) for s in symlist(expr)])))


def eval(expr,
         uninitialized_value=None,
         keep_uninitialized=False,
         constants=None):
    """ Evaluates a complex expression with symbols, replacing all
        symbols with their values. """
    constants = constants or {}
    if isinstance(expr, SymExpr):
        return eval(expr.expr, uninitialized_value, keep_uninitialized)
    if not isinstance(expr, sympy.Expr):
        return expr

    result = expr
    if uninitialized_value is None:
        for atom in expr.atoms():
            if isinstance(atom, symbol):
                if atom.name in constants:
                    result = result.replace(atom, constants[atom.name])
                else:
                    try:
                        result = result.replace(atom, atom.get())
                    except (AttributeError, TypeError, ValueError):
                        if keep_uninitialized: pass
                        else: raise
    else:
        for atom in expr.atoms():
            if isinstance(atom, symbol):
                if atom.name in constants:
                    result = result.replace(atom, constants[atom.name])
                else:
                    result = result.replace(
                        atom, atom.get_or_return(uninitialized_value))

    # TODO: Use symbol dtype here

    if isinstance(result, sympy.Integer):
        return int(sympy.N(result))
    elif isinstance(result, sympy.Float):
        return float(sympy.N(result))

    return sympy.N(result)


def symlist(values):
    """ Finds symbol dependencies of expressions. """
    result = {}
    try:
        values = iter(values)
    except TypeError:
        values = [values]

    for expr in values:
        if isinstance(expr, SymExpr):
            true_expr = expr.expr
        elif isinstance(expr, sympy.Basic):
            true_expr = expr
        else:
            continue
        for atom in true_expr.atoms():
            if isinstance(atom, symbol):
                result[atom.name] = atom
    return result


# TODO: Merge with symlist
def symbols_in_sympy_expr(expr):
    """ Returns a list of free symbols in a SymPy Expression. """
    if not isinstance(expr, sympy.Expr):
        raise TypeError("Expected sympy.Expr, got: {}".format(
            type(expr).__name__))
    symbols = expr.free_symbols
    return map(str, symbols)


def issymbolic(value, constants=None):
    """ Returns True if an expression is symbolic with respect to its contents
        and a given dictionary of constant values. """
    constants = constants or {}
    if isinstance(value, SymExpr):
        return issymbolic(value.expr)
    if isinstance(value, symbol) and value.name not in constants:
        return True
    if isinstance(value, sympy.Basic):
        for atom in value.atoms():
            if isinstance(atom, symbol) and atom.name not in constants:
                return True
    return False


def overapproximate(expr):
    """ Takes a sympy expression and returns its maximal possible value
        in specific cases. """
    if isinstance(expr, SymExpr):
        if expr.expr != expr.approx:
            return expr.approx
        else:
            return overapproximate(expr.expr)
    if not isinstance(expr, sympy.Basic):
        return expr
    a = sympy.Wild('a')
    b = sympy.Wild('b')
    c = sympy.Wild('c')

    # If Min(x, N-y), return the non-symbolic of the two components
    match = expr.match(sympy.Min(a, b) + c)
    if match is not None and len(match) == 3:
        # First, construct the min expression with "c" inline
        newexpr = sympy.Min(match[a] + match[c], match[b] + match[c])
        # Match again
        match = newexpr.match(sympy.Min(a, b))
        if match is not None and len(match) == 2:
            if issymbolic(match[a]) and not issymbolic(match[b]):
                return match[b]
            if issymbolic(match[b]) and not issymbolic(match[a]):
                return match[a]

    # If ceiling((k * ((N - 1) / k))) + k), return N
    a = sympy.Wild('a', properties=[lambda k: k.is_Symbol or k.is_Integer])
    b = sympy.Wild('b', properties=[lambda k: k.is_Symbol or k.is_Integer])
    int_floor = sympy.Function('int_floor')
    match = expr.match(sympy.ceiling(b * int_floor(a - 1, b)) + b)
    if match is not None and len(match) == 2:
        return match[a]

    return expr


def symbols_in_ast(tree):
    """ Walks an AST and finds all names, excluding function names. """
    to_visit = list(tree.__dict__.items())
    symbols = []
    while len(to_visit) > 0:
        (key, val) = to_visit.pop()
        if key == "func":
            continue
        if isinstance(val, ast.Name):
            symbols.append(val.id)
            continue
        if isinstance(val, ast.expr):
            to_visit += list(val.__dict__.items())
        if isinstance(val, list):
            to_visit += [(key, v) for v in val]
    return dtypes.deduplicate(symbols)


def getsymbols(compilation_args):
    """ Helper function to get symbols from a list of decorator arguments
        ('@dace.program(...)/sdfg.compile'). """
    from dace import data

    result = {}
    for arg in compilation_args:
        if issymbolic(arg):
            # If argument is a symbol, we will resolve it on call.
            # No need for it to be a dependency
            pass
        elif isinstance(arg, data.Array):
            for d in arg.shape:
                if issymbolic(d):
                    result.update(symlist(d))
        else:
            try:
                result.update(getattr(
                    arg,
                    '_symlist'))  # Add all (not yet added) symbols to result
            except AttributeError:
                pass

    return result


def symbol_name_or_value(val):
    """ Returns the symbol name if symbol, otherwise the value as a string. """
    if isinstance(val, symbol):
        return val.name
    return str(val)


def sympy_to_dace(exprs, symbol_map=None):
    """ Convert all `sympy.Symbol`s to DaCe symbols, according to 
        `symbol_map`. """
    repl = {}
    symbol_map = symbol_map or {}

    oneelem = False
    try:
        exprs_iter = iter(exprs)
    except TypeError:
        oneelem = True
        exprs = [exprs]

    exprs = list(exprs)

    for i, expr in enumerate(exprs):
        if isinstance(expr, sympy.Basic):
            for atom in expr.atoms():
                if isinstance(atom, sympy.Symbol):
                    try:
                        repl[atom] = symbol_map[atom.name]
                    except KeyError:
                        # Symbol is not in map, create a DaCe symbol with same assumptions
                        repl[atom] = symbol.from_name(atom.name,
                                                      **atom.assumptions0)
            exprs[i] = expr.subs(repl)
    if oneelem:
        return exprs[0]
    return exprs


def is_sympy_userfunction(expr):
    """ Returns True if the expression is a SymPy function. """
    return issubclass(type(type(expr)), sympy.function.UndefinedFunction)


def swalk(expr, enter_functions=False):
    """ Walk over a symbolic expression tree (similar to `ast.walk`).
        Returns an iterator that yields the values and recurses into functions,
        if specified.
    """
    yield expr
    for arg in expr.args:
        if not enter_functions and is_sympy_userfunction(arg):
            yield arg
            continue
        yield from swalk(arg)


def contains_sympy_functions(expr):
    """ Returns True if expression contains Sympy functions. """
    if is_sympy_userfunction(expr):
        return True
    for arg in expr.args:
        if contains_sympy_functions(arg):
            return True
    return False


def sympy_numeric_fix(expr):
    """ Fix for printing out integers as floats with ".00000000". 
        Converts the float constants in a given expression to integers. """
    if not isinstance(expr, sympy.Basic):
        if int(expr) == expr:
            return int(expr)
        return expr

    if isinstance(expr, sympy.Number) and expr == int(expr):
        return int(expr)
    return expr


def sympy_ceiling_fix(expr):
    """ Fix for SymPy printing out reciprocal values when they should be 
        integral in "ceiling/floor" sympy functions.
    """
    nexpr = expr
    if not isinstance(expr, sympy.Basic):
        return expr

    # The properties avoid matching the silly case "ceiling(N/32)" as
    # ceiling of 1/N and 1/32
    a = sympy.Wild('a', properties=[lambda k: k.is_Symbol or k.is_Integer])
    b = sympy.Wild('b', properties=[lambda k: k.is_Symbol or k.is_Integer])
    c = sympy.Wild('c')
    d = sympy.Wild('d')
    int_ceil = sympy.Function('int_ceil')
    int_floor = sympy.Function('int_floor')

    processed = 1
    while processed > 0:
        processed = 0
        for ceil in nexpr.find(sympy.ceiling):
            # Simple ceiling
            m = ceil.match(sympy.ceiling(a / b))
            if m is not None:
                nexpr = nexpr.subs(ceil, int_ceil(m[a], m[b]))
                processed += 1
                continue
            # Ceiling of ceiling: "ceil(ceil(c/d) / b)"
            m = ceil.match(sympy.ceiling(int_ceil(c, d) / b))
            if m is not None:
                nexpr = nexpr.subs(ceil, int_ceil(int_ceil(m[c], m[d]), m[b]))
                processed += 1
                continue
            # Ceiling of ceiling: "ceil(a / ceil(c/d))"
            m = ceil.match(sympy.ceiling(a / int_ceil(c, d)))
            if m is not None:
                nexpr = nexpr.subs(ceil, int_ceil(m[a], int_ceil(m[c], m[d])))
                processed += 1
                continue
            # Match ceiling of multiplication with our custom integer functions
            m = ceil.match(sympy.ceiling(a * int_floor(c, d)))
            if m is not None:
                nexpr = nexpr.subs(ceil, m[a] * int_floor(m[c], m[d]))
                processed += 1
                continue
            m = ceil.match(sympy.ceiling(a * int_ceil(c, d)))
            if m is not None:
                nexpr = nexpr.subs(ceil, m[a] * int_ceil(m[c], m[d]))
                processed += 1
                continue

    return nexpr


def sympy_divide_fix(expr):
    """ Fix SymPy printouts where integer division such as "tid/2" turns 
        into ".5*tid".
    """
    nexpr = expr
    if not isinstance(expr, sympy.Basic):
        return expr

    int_floor = sympy.Function('int_floor')

    processed = 1
    while processed > 0:
        processed = 0
        for candidate in nexpr.find(sympy.mul.Mul):
            for i, arg in enumerate(candidate.args):
                if isinstance(arg, sympy.Number) and abs(arg) >= 1:
                    continue
                if isinstance(arg, sympy.Number) and (1 / arg) == int(1 / arg):
                    ri = i
                    break
            else:
                continue
            nexpr = nexpr.subs(
                candidate,
                int_floor(
                    sympy.mul.Mul(*(
                        candidate.args[:ri] + candidate.args[ri + 1:])),
                    int(1 / candidate.args[ri])))
            processed += 1

    return nexpr


<<<<<<< HEAD
def pystr_to_symbolic(expr, symbol_map=None):
=======
def pystr_to_symbolic(expr, symbol_map={}, simplify=None):
>>>>>>> ea353221
    """ Takes a Python string and converts it into a symbolic expression. """
    if isinstance(expr, SymExpr):
        return expr

    symbol_map = symbol_map or {}
    locals = {'min': sympy.Min, 'max': sympy.Max}
    # _clash1 enables all one-letter variables like N as symbols
    # _clash also allows pi, beta, zeta and other common greek letters
    locals.update(_clash)

    # Sympy processes "not" as direct evaluation rather than negation
    if isinstance(expr, str) and 'not' in expr:
        expr = expr.replace('not', 'Not')

<<<<<<< HEAD
    # TODO: support SymExpr over-approximated expressions
    try:
        return sympy_to_dace(sympy.sympify(expr, locals), symbol_map)
    except TypeError:  # Symbol object is not subscriptable
        # Replace subscript expressions with function calls
        expr = expr.replace('[', '(')
        expr = expr.replace(']', ')')
        return sympy_to_dace(sympy.sympify(expr, locals), symbol_map)
=======
    return sympy_to_dace(
        sympy.sympify(expr, locals, evaluate=simplify), symbol_map)
>>>>>>> ea353221


class DaceSympyPrinter(StrPrinter):
    """ Several notational corrections for integer math and C++ translation
        that sympy.printing.cxxcode does not provide. """

    def _print_Float(self, expr):
        if int(expr) == expr:
            return str(int(expr))
        return super()._print_Float(expr)

    def _print_Function(self, expr):
        if str(expr.func) == 'int_floor':
            return '((%s) / (%s))' % (self._print(expr.args[0]),
                                      self._print(expr.args[1]))
        return super()._print_Function(expr)

    def _print_Mod(self, expr):
        return '((%s) %% (%s))' % (self._print(expr.args[0]),
                                   self._print(expr.args[1]))


def symstr(sym):
    """ Convert a symbolic expression to a C++ compilable expression. """

    def repstr(s):
        return s.replace('Min', 'min').replace('Max', 'max')

    if isinstance(sym, SymExpr):
        return symstr(sym.expr)

    try:
        sym = sympy_numeric_fix(sym)
        sym = sympy_ceiling_fix(sym)
        sym = sympy_divide_fix(sym)

        sstr = DaceSympyPrinter().doprint(sym)

        if isinstance(sym,
                      symbol) or isinstance(sym, sympy.Symbol) or isinstance(
                          sym, sympy.Number) or dtypes.isconstant(sym):
            return repstr(sstr)
        else:
            return '(' + repstr(sstr) + ')'
    except (AttributeError, TypeError, ValueError):
        sstr = DaceSympyPrinter().doprint(sym)
        return '(' + repstr(sstr) + ')'


def _spickle(obj):
    return str(obj), {
        s.name: (s.dtype, s._assumptions)
        for s in symlist(obj).values()
    }


def _sunpickle(obj):
    s, slist = obj
    # Create symbols
    for sname, (stype, assumptions) in slist.items():
        symbol(sname, stype, **assumptions)
    return pystr_to_symbolic(s)


class SympyAwarePickler(pickle.Pickler):
    """ Custom Pickler class that safely saves SymPy expressions 
        with function definitions in expressions (e.g., int_ceil).
    """

    def persistent_id(self, obj):
        if isinstance(obj, sympy.Basic):
            # Save sympy expression as srepr
            return ("DaCeSympyExpression", _spickle(obj))
        else:
            # Pickle everything else normally
            return None


class SympyAwareUnpickler(pickle.Unpickler):
    """ Custom Unpickler class that safely restores SymPy expressions 
        with function definitions in expressions (e.g., int_ceil).
    """

    def persistent_load(self, pid):
        type_tag, value = pid
        if type_tag == "DaCeSympyExpression":
            return _sunpickle(value)
        else:
            raise pickle.UnpicklingError("unsupported persistent object")<|MERGE_RESOLUTION|>--- conflicted
+++ resolved
@@ -610,11 +610,7 @@
     return nexpr
 
 
-<<<<<<< HEAD
-def pystr_to_symbolic(expr, symbol_map=None):
-=======
-def pystr_to_symbolic(expr, symbol_map={}, simplify=None):
->>>>>>> ea353221
+def pystr_to_symbolic(expr, symbol_map=None, simplify=None):
     """ Takes a Python string and converts it into a symbolic expression. """
     if isinstance(expr, SymExpr):
         return expr
@@ -629,19 +625,16 @@
     if isinstance(expr, str) and 'not' in expr:
         expr = expr.replace('not', 'Not')
 
-<<<<<<< HEAD
     # TODO: support SymExpr over-approximated expressions
     try:
-        return sympy_to_dace(sympy.sympify(expr, locals), symbol_map)
+        return sympy_to_dace(
+            sympy.sympify(expr, locals, evaluate=simplify), symbol_map)
     except TypeError:  # Symbol object is not subscriptable
         # Replace subscript expressions with function calls
         expr = expr.replace('[', '(')
         expr = expr.replace(']', ')')
-        return sympy_to_dace(sympy.sympify(expr, locals), symbol_map)
-=======
-    return sympy_to_dace(
-        sympy.sympify(expr, locals, evaluate=simplify), symbol_map)
->>>>>>> ea353221
+        return sympy_to_dace(
+            sympy.sympify(expr, locals, evaluate=simplify), symbol_map)
 
 
 class DaceSympyPrinter(StrPrinter):
