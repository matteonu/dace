--- conflicted
+++ resolved
@@ -926,10 +926,8 @@
             e.data.data = new_data
     else:
         memlet = new_memlet or edge.data
-<<<<<<< HEAD
-    new_edge = state.add_edge(new_src or edge.src, new_src_conn
-                              or edge.src_conn, new_dst or edge.dst,
-                              new_dst_conn or edge.dst_conn, memlet)
+    new_edge = state.add_edge(new_src or edge.src, new_src_conn or edge.src_conn, new_dst or edge.dst, new_dst_conn
+                              or edge.dst_conn, memlet)
     return new_edge
 
 
@@ -961,9 +959,4 @@
             tasklet.code.code = re.sub(r'\b%s\b' % re.escape(old), new,
                                         tasklet.code.as_string)
     else:
-        raise NotImplementedError(f'{tasklet.language} is unsupported.')
-=======
-    new_edge = state.add_edge(new_src or edge.src, new_src_conn or edge.src_conn, new_dst or edge.dst, new_dst_conn
-                              or edge.dst_conn, memlet)
-    return new_edge
->>>>>>> f5ba6fe0
+        raise NotImplementedError(f'{tasklet.language} is unsupported.')