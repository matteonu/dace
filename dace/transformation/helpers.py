--- conflicted
+++ resolved
@@ -1288,7 +1288,6 @@
     return new_edge
 
 
-<<<<<<< HEAD
 def replace_code_to_code_edges(sdfg: SDFG):
     """
     Adds access nodes between all code->code edges in each state.
@@ -1304,7 +1303,8 @@
             state.add_edge(edge.src, edge.src_conn, aname, None, edge.data)
             state.add_edge(aname, None, edge.dst, edge.dst_conn, copy.deepcopy(edge.data))
             state.remove_edge(edge)
-=======
+
+
 def can_run_state_on_fpga(state: SDFGState):
     """
     Checks if state can be executed on FPGA. Used by FPGATransformState 
@@ -1338,5 +1338,4 @@
             if nodedesc.buffer_size < 1:
                 return False
 
-    return True
->>>>>>> f3171c3f
+    return True