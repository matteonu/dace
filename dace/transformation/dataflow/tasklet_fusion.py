--- conflicted
+++ resolved
@@ -2,15 +2,6 @@
 """ Contains classes that fuse Tasklets """
 
 import ast
-<<<<<<< HEAD
-import copy
-import dace
-import re
-from dace import data, dtypes, registry
-from dace.sdfg import nodes
-from dace.sdfg import utils as sdutil
-from dace.transformation import helpers, transformation as pm
-=======
 import re
 from typing import Any, Dict
 
@@ -37,7 +28,6 @@
         if node.id in self.repl_dict:
             node.id = self.repl_dict[node.id]
         return self.generic_visit(node)
->>>>>>> f5ba6fe0
 
 
 class CPPConnectorRenamer():
@@ -155,16 +145,8 @@
     @classmethod
     def expressions(cls):
         return [
-<<<<<<< HEAD
-            sdutil.node_path_graph(SimpleTaskletFusion.t1,
-                                   SimpleTaskletFusion.t2),
-            sdutil.node_path_graph(SimpleTaskletFusion.t1,
-                                   SimpleTaskletFusion.acc,
-                                   SimpleTaskletFusion.t2)
-=======
             sdutil.node_path_graph(cls.t1, cls.data, cls.t2),
             sdutil.node_path_graph(cls.t1, cls.t2)
->>>>>>> f5ba6fe0
         ]
 
     def can_be_applied(self, graph: dace.SDFGState, expr_index: int, sdfg: dace.SDFG, permissive: bool = False) -> bool:
@@ -176,50 +158,6 @@
         if t1.language != t2.language:
             return False
 
-<<<<<<< HEAD
-        if expr_index == 0:
-            # Avoid cycles
-            t1_dst = set()
-            for e in graph.out_edges(t1):
-                t1_dst.add(e.dst)
-            t2_src = set()
-            for e in graph.in_edges(t2):
-                t2_src.add(e.src)
-            if len(t1_dst.intersection(t2_src)):
-                return False
-        elif expr_index == 1:
-            acc = graph.node(candidate[SimpleTaskletFusion.acc])
-            if not isinstance(sdfg.arrays[acc.data], data.Scalar):
-                return False
-            if len(graph.in_edges(acc)) != 1 or len(graph.out_edges(acc)) != 1:
-                return False
-            # Avoid cycles
-            t1_dst = set()
-            boundary = set([t1])
-            while boundary:
-                new_boundary = set()
-                for n in boundary:
-                    for e in graph.out_edges(n):
-                        if isinstance(e.dst, nodes.AccessNode):
-                            new_boundary.add(e.dst)
-                        else:
-                            t1_dst.add(e.dst)
-                boundary = new_boundary
-            t2_src = set()
-            boundary = set([t2])
-            while boundary:
-                new_boundary = set()
-                for n in boundary:
-                    for e in graph.in_edges(n):
-                        if isinstance(e.src, nodes.AccessNode):
-                            new_boundary.add(e.src)
-                        else:
-                            t2_src.add(e.src)
-                boundary = new_boundary
-            if len(t1_dst.intersection(t2_src)):
-                return False
-        else:
-=======
         # If there is an AccessNode between the Tasklets, ensure it is a scalar.
         if data is not None and data.desc(sdfg).total_size != 1:
             return False
@@ -240,150 +178,10 @@
                 if not re.match(r'^[_A-Za-z0-9]+\s*=[^;]*;?$', t1.code.as_string):
                     return False
         except:
->>>>>>> f5ba6fe0
             return False
 
         return True
 
-<<<<<<< HEAD
-    @staticmethod
-    def match_to_str(graph: dace.SDFGState, candidate: Dict[pm.PatternNode,
-                                                            int]) -> str:
-        t1 = graph.node(candidate[SimpleTaskletFusion.t1])
-        t2 = graph.node(candidate[SimpleTaskletFusion.t2])
-        return f'fuse({t1.label}, {t2.label})'
-
-    def apply(self, sdfg: dace.SDFG):
-        graph = sdfg.nodes()[self.state_id]
-        t1 = graph.nodes()[self.subgraph[self.t1]]
-        t2 = graph.nodes()[self.subgraph[self.t2]]
-
-        if self.acc in self.subgraph:
-            acc = graph.nodes()[self.subgraph[self.acc]]
-            in_edge = graph.in_edges(acc)[0]
-            out_edge = graph.out_edges(acc)[0]
-            graph.remove_edge(in_edge)
-            graph.remove_edge(out_edge)
-            graph.remove_node(acc)
-            graph.add_edge(t1, in_edge.src_conn, t2, out_edge.dst_conn,
-                           in_edge.data)
-
-        def rename_conn(conn: str, names: Set[str]) -> str:
-            """ Renames connector so that it doesn't clash with names.
-            """
-            match = re.match('(.*?)([0-9]+)$', conn)
-            if match:
-                pre = match.group(1)
-            else:
-                pre = f'{conn}_'
-            i = 0
-            while f'{pre}{i}' in names:
-                i += 1
-            return f'{pre}{i}'
-
-        def replace_lhs(tasklet, repl_dict):
-            """ Replaces assignments' LHS based on the input replacement
-                dictionary. This is used only on CPP tasklets.
-            """
-            if tasklet.language is dtypes.Language.Python:
-                raise ValueError(
-                    "This method should only be used with CPP Tasklets")
-            elif tasklet.language is dtypes.Language.CPP:
-                for old, new in repl_dict.items():
-                    tasklet.code.code = re.sub(
-                        r'(?<!auto\s)%s[\s\t]*=' % re.escape(old), new,
-                        tasklet.code.as_string)
-
-        def extract_lhs(tasklet) -> Set[str]:
-            """ Returns the LHS of assignments in Tasklet code.
-            """
-            if tasklet.language is dtypes.Language.Python:
-                extr = PythonLHSExtractor()
-                for stmt in tasklet.code.code:
-                    extr.visit(stmt)
-                return extr.assignments
-            elif tasklet.language is dtypes.Language.CPP:
-                rhs = set()
-                for match in re.findall('[\s\t\n\r]*([\w]*)[\s\t]*=',
-                                        tasklet.code.code):
-                    rhs.add(match)
-                return rhs
-
-        rdict = dict()
-        rdict_inout = dict()
-
-        # Find names of current and former connectors
-        # (assignments' LHS that are not connectors).
-        t1_names = t1.in_connectors.keys() | t1.out_connectors.keys()
-        t1_rhs = extract_lhs(t1)
-        if t1_rhs:
-            t1_names |= t1_rhs
-        t2_names = t2.in_connectors.keys() | t2.out_connectors.keys()
-        t2_rhs = extract_lhs(t2)
-        if t2_rhs:
-            t2_names |= t2_rhs
-
-        # Change t2 connector names.
-        nlist = list(t2_names)
-        for name in nlist:
-            if name in t1_names:
-                newname = rename_conn(name, t1_names | t2_names)
-                rdict[name] = newname
-                t2_names.remove(name)
-                t2_names.add(newname)
-        if rdict:
-            helpers.rename_connectors(t2, rdict)
-
-        # Handle input edges.
-        inconn = {}
-        for e in graph.in_edges(t1):
-            inconn[e.dst_conn] = t1.in_connectors[e.dst_conn]
-        for e in graph.in_edges(t2):
-            graph.remove_edge(e)
-            conn = e.dst_conn
-            if conn in rdict.keys():
-                conn = rdict[conn]
-            if e.src is t1:
-                rdict_inout[conn] = e.src_conn
-            else:
-                inconn[conn] = t2.in_connectors[e.dst_conn]
-                graph.add_edge(e.src, e.src_conn, t1, conn, e.data)
-
-        # Handle output edges.
-        outconn = {}
-        for e in graph.out_edges(t1):
-            outconn[e.src_conn] = t1.out_connectors[e.src_conn]
-        for e in graph.out_edges(t2):
-            graph.remove_edge(e)
-            conn = e.src_conn
-            if conn in rdict:
-                conn = rdict[conn]
-            outconn[conn] = t2.out_connectors[e.src_conn]
-            graph.add_edge(t1, conn, e.dst, e.dst_conn, e.data)
-
-        # Rename in-out connectors.
-        if rdict_inout:
-            helpers.rename_connectors(t2, rdict_inout)
-
-        # Update t1 connectors and code.
-        t1.in_connectors = inconn
-        t1.out_connectors = outconn
-        if t1.language is dtypes.Language.Python:
-            t1.code.code.extend(t2.code.code)
-        elif t1.language is dtypes.Language.CPP:
-            t1.code.code += f'\n{t2.code.code}'
-        graph.remove_node(t2)
-
-        # Fix CPP assignemnt LHS that are not connectors.
-        if t1.language is dtypes.Language.CPP:
-            rhs = extract_lhs(t1)
-            repl_dict = dict()
-            for name in rhs:
-                if name not in inconn and name not in outconn:
-                    repl_dict[name] = f'auto {name} ='
-            if repl_dict:
-                replace_lhs(t1, repl_dict)
-=======
     def apply(self, graph: dace.SDFGState, sdfg: dace.SDFG):
         t1 = self.t1
         data = self.data if self.expr_index == 0 else None
@@ -475,5 +273,4 @@
         if data is not None:
             graph.remove_node(data)
             sdfg.remove_data(data.data, True)
-        graph.remove_node(t2)
->>>>>>> f5ba6fe0
+        graph.remove_node(t2)