--- conflicted
+++ resolved
@@ -599,11 +599,8 @@
                 body.add_nedge(n, exit, memlet.Memlet())
         intermediate_sinks = {}
         for n in intermediate_nodes:
-<<<<<<< HEAD
-=======
             if isinstance(sdfg.arrays[n.data], dt.View):
                 continue
->>>>>>> fad121b9
             if n.data in intermediate_sinks:
                 sink = intermediate_sinks[n.data]
             else:
