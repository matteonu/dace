--- conflicted
+++ resolved
@@ -32,10 +32,7 @@
 Lukas Trümper
 Cliff Hodel
 Tiancheng Chen
-<<<<<<< HEAD
+Yihang Luo
 Samuel Martin
-=======
-Yihang Luo
->>>>>>> c86b0f39
 
 and other contributors listed in https://github.com/spcl/dace/graphs/contributors